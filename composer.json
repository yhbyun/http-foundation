--- conflicted
+++ resolved
@@ -32,10 +32,6 @@
     },
     "minimum-stability": "dev",
     "extra": {
-<<<<<<< HEAD
-        "branch-version": "4.4-dev"
-=======
-        "branch-version": "3.4"
->>>>>>> dbe9a3f8
+        "branch-version": "4.4"
     }
 }