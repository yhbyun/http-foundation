--- conflicted
+++ resolved
@@ -38,10 +38,6 @@
     },
     "minimum-stability": "dev",
     "extra": {
-<<<<<<< HEAD
-        "branch-version": "5.2-dev"
-=======
-        "branch-version": "5.1"
->>>>>>> 72136b9b
+        "branch-version": "5.2"
     }
 }