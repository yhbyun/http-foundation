--- conflicted
+++ resolved
@@ -37,9 +37,5 @@
         ]
     },
     "minimum-stability": "dev",
-<<<<<<< HEAD
-    "version": "5.2-dev"
-=======
-    "version": "5.1.x-dev"
->>>>>>> 37d155e8
+    "version": "5.2.x-dev"
 }