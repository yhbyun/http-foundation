<?php

/*
 * This file is part of the Symfony package.
 *
 * (c) Fabien Potencier <fabien@symfony.com>
 *
 * For the full copyright and license information, please view the LICENSE
 * file that was distributed with this source code.
 */

namespace Symfony\Component\HttpFoundation;

use Symfony\Component\HttpFoundation\File\UploadedFile;

/**
 * FileBag is a container for uploaded files.
 *
 * @author Fabien Potencier <fabien@symfony.com>
 * @author Bulat Shakirzyanov <mallluhuct@gmail.com>
 */
class FileBag extends ParameterBag
{
    private const FILE_KEYS = ['error', 'name', 'size', 'tmp_name', 'type'];

    /**
     * @param array|UploadedFile[] $parameters An array of HTTP files
     */
    public function __construct(array $parameters = [])
    {
        $this->replace($parameters);
    }

    /**
     * {@inheritdoc}
     */
    public function replace(array $files = [])
    {
        $this->parameters = [];
        $this->add($files);
    }

    /**
     * {@inheritdoc}
     */
    public function set(string $key, mixed $value)
    {
        if (!\is_array($value) && !$value instanceof UploadedFile) {
            throw new \InvalidArgumentException('An uploaded file must be an array or an instance of UploadedFile.');
        }

        parent::set($key, $this->convertFileInformation($value));
    }

    /**
     * {@inheritdoc}
     */
    public function add(array $files = [])
    {
        foreach ($files as $key => $file) {
            $this->set($key, $file);
        }
    }

    /**
     * Converts uploaded files to UploadedFile instances.
     *
<<<<<<< HEAD
     * @return UploadedFile[]|UploadedFile|null A (multi-dimensional) array of UploadedFile instances
=======
     * @param array|UploadedFile $file A (multi-dimensional) array of uploaded file information
     *
     * @return UploadedFile[]|UploadedFile|null
>>>>>>> 228488df
     */
    protected function convertFileInformation(array|UploadedFile $file)
    {
        if ($file instanceof UploadedFile) {
            return $file;
        }

        $file = $this->fixPhpFilesArray($file);
        $keys = array_keys($file);
        sort($keys);

        if (self::FILE_KEYS == $keys) {
            if (\UPLOAD_ERR_NO_FILE == $file['error']) {
                $file = null;
            } else {
                $file = new UploadedFile($file['tmp_name'], $file['name'], $file['type'], $file['error'], false);
            }
        } else {
            $file = array_map(function ($v) { return $v instanceof UploadedFile || \is_array($v) ? $this->convertFileInformation($v) : $v; }, $file);
            if (array_keys($keys) === $keys) {
                $file = array_filter($file);
            }
        }

        return $file;
    }

    /**
     * Fixes a malformed PHP $_FILES array.
     *
     * PHP has a bug that the format of the $_FILES array differs, depending on
     * whether the uploaded file fields had normal field names or array-like
     * field names ("normal" vs. "parent[child]").
     *
     * This method fixes the array to look like the "normal" $_FILES array.
     *
     * It's safe to pass an already converted array, in which case this method
     * just returns the original array unmodified.
     *
     * @return array
     */
    protected function fixPhpFilesArray(array $data)
    {
        // Remove extra key added by PHP 8.1.
        unset($data['full_path']);
        $keys = array_keys($data);
        sort($keys);

        if (self::FILE_KEYS != $keys || !isset($data['name']) || !\is_array($data['name'])) {
            return $data;
        }

        $files = $data;
        foreach (self::FILE_KEYS as $k) {
            unset($files[$k]);
        }

        foreach ($data['name'] as $key => $name) {
            $files[$key] = $this->fixPhpFilesArray([
                'error' => $data['error'][$key],
                'name' => $name,
                'type' => $data['type'][$key],
                'tmp_name' => $data['tmp_name'][$key],
                'size' => $data['size'][$key],
            ]);
        }

        return $files;
    }
}<|MERGE_RESOLUTION|>--- conflicted
+++ resolved
@@ -65,13 +65,7 @@
     /**
      * Converts uploaded files to UploadedFile instances.
      *
-<<<<<<< HEAD
-     * @return UploadedFile[]|UploadedFile|null A (multi-dimensional) array of UploadedFile instances
-=======
-     * @param array|UploadedFile $file A (multi-dimensional) array of uploaded file information
-     *
      * @return UploadedFile[]|UploadedFile|null
->>>>>>> 228488df
      */
     protected function convertFileInformation(array|UploadedFile $file)
     {
