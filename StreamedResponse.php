--- conflicted
+++ resolved
@@ -35,11 +35,7 @@
      * @param int           $status   The response status code
      * @param array         $headers  An array of response headers
      */
-<<<<<<< HEAD
-    public function __construct(callable $callback = null, int $status = 200, array $headers = array())
-=======
     public function __construct(callable $callback = null, int $status = 200, array $headers = [])
->>>>>>> c0c03a3b
     {
         parent::__construct(null, $status, $headers);
 
