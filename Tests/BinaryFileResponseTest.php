<?php

/*
 * This file is part of the Symfony package.
 *
 * (c) Fabien Potencier <fabien@symfony.com>
 *
 * For the full copyright and license information, please view the LICENSE
 * file that was distributed with this source code.
 */

namespace Symfony\Component\HttpFoundation\Tests;

use Symfony\Component\HttpFoundation\BinaryFileResponse;
use Symfony\Component\HttpFoundation\File\Stream;
use Symfony\Component\HttpFoundation\Request;
use Symfony\Component\HttpFoundation\ResponseHeaderBag;
use Symfony\Component\HttpFoundation\Tests\File\FakeFile;

class BinaryFileResponseTest extends ResponseTestCase
{
    public function testConstruction()
    {
        $file = __DIR__.'/../README.md';
        $response = new BinaryFileResponse($file, 404, ['X-Header' => 'Foo'], true, null, true, true);
        $this->assertEquals(404, $response->getStatusCode());
        $this->assertEquals('Foo', $response->headers->get('X-Header'));
        $this->assertTrue($response->headers->has('ETag'));
        $this->assertTrue($response->headers->has('Last-Modified'));
        $this->assertFalse($response->headers->has('Content-Disposition'));

        $response = BinaryFileResponse::create($file, 404, [], true, ResponseHeaderBag::DISPOSITION_INLINE);
        $this->assertEquals(404, $response->getStatusCode());
        $this->assertFalse($response->headers->has('ETag'));
        $this->assertEquals('inline; filename=README.md', $response->headers->get('Content-Disposition'));
    }

    public function testConstructWithNonAsciiFilename()
    {
        touch(sys_get_temp_dir().'/fööö.html');

        $response = new BinaryFileResponse(sys_get_temp_dir().'/fööö.html', 200, [], true, 'attachment');

        @unlink(sys_get_temp_dir().'/fööö.html');

        $this->assertSame('fööö.html', $response->getFile()->getFilename());
    }

    /**
     * @expectedException \LogicException
     */
    public function testSetContent()
    {
        $response = new BinaryFileResponse(__FILE__);
        $response->setContent('foo');
    }

    public function testGetContent()
    {
        $response = new BinaryFileResponse(__FILE__);
        $this->assertFalse($response->getContent());
    }

    public function testSetContentDispositionGeneratesSafeFallbackFilename()
    {
        $response = new BinaryFileResponse(__FILE__);
        $response->setContentDisposition(ResponseHeaderBag::DISPOSITION_ATTACHMENT, 'föö.html');

        $this->assertSame('attachment; filename=f__.html; filename*=utf-8\'\'f%C3%B6%C3%B6.html', $response->headers->get('Content-Disposition'));
    }

    public function testSetContentDispositionGeneratesSafeFallbackFilenameForWronglyEncodedFilename()
    {
        $response = new BinaryFileResponse(__FILE__);

        $iso88591EncodedFilename = utf8_decode('föö.html');
        $response->setContentDisposition(ResponseHeaderBag::DISPOSITION_ATTACHMENT, $iso88591EncodedFilename);

        // the parameter filename* is invalid in this case (rawurldecode('f%F6%F6') does not provide a UTF-8 string but an ISO-8859-1 encoded one)
        $this->assertSame('attachment; filename=f__.html; filename*=utf-8\'\'f%F6%F6.html', $response->headers->get('Content-Disposition'));
    }

    /**
     * @dataProvider provideRanges
     */
    public function testRequests($requestRange, $offset, $length, $responseRange)
    {
        $response = BinaryFileResponse::create(__DIR__.'/File/Fixtures/test.gif', 200, ['Content-Type' => 'application/octet-stream'])->setAutoEtag();

        // do a request to get the ETag
        $request = Request::create('/');
        $response->prepare($request);
        $etag = $response->headers->get('ETag');

        // prepare a request for a range of the testing file
        $request = Request::create('/');
        $request->headers->set('If-Range', $etag);
        $request->headers->set('Range', $requestRange);

        $file = fopen(__DIR__.'/File/Fixtures/test.gif', 'r');
        fseek($file, $offset);
        $data = fread($file, $length);
        fclose($file);

        $this->expectOutputString($data);
        $response = clone $response;
        $response->prepare($request);
        $response->sendContent();

        $this->assertEquals(206, $response->getStatusCode());
        $this->assertEquals($responseRange, $response->headers->get('Content-Range'));
        $this->assertSame($length, $response->headers->get('Content-Length'));
    }

    /**
     * @dataProvider provideRanges
     */
    public function testRequestsWithoutEtag($requestRange, $offset, $length, $responseRange)
    {
        $response = BinaryFileResponse::create(__DIR__.'/File/Fixtures/test.gif', 200, ['Content-Type' => 'application/octet-stream']);

        // do a request to get the LastModified
        $request = Request::create('/');
        $response->prepare($request);
        $lastModified = $response->headers->get('Last-Modified');

        // prepare a request for a range of the testing file
        $request = Request::create('/');
        $request->headers->set('If-Range', $lastModified);
        $request->headers->set('Range', $requestRange);

        $file = fopen(__DIR__.'/File/Fixtures/test.gif', 'r');
        fseek($file, $offset);
        $data = fread($file, $length);
        fclose($file);

        $this->expectOutputString($data);
        $response = clone $response;
        $response->prepare($request);
        $response->sendContent();

        $this->assertEquals(206, $response->getStatusCode());
        $this->assertEquals($responseRange, $response->headers->get('Content-Range'));
    }

    public function provideRanges()
    {
        return [
            ['bytes=1-4', 1, 4, 'bytes 1-4/35'],
            ['bytes=-5', 30, 5, 'bytes 30-34/35'],
            ['bytes=30-', 30, 5, 'bytes 30-34/35'],
            ['bytes=30-30', 30, 1, 'bytes 30-30/35'],
            ['bytes=30-34', 30, 5, 'bytes 30-34/35'],
        ];
    }

    public function testRangeRequestsWithoutLastModifiedDate()
    {
        // prevent auto last modified
        $response = BinaryFileResponse::create(__DIR__.'/File/Fixtures/test.gif', 200, ['Content-Type' => 'application/octet-stream'], true, null, false, false);

        // prepare a request for a range of the testing file
        $request = Request::create('/');
        $request->headers->set('If-Range', date('D, d M Y H:i:s').' GMT');
        $request->headers->set('Range', 'bytes=1-4');

        $this->expectOutputString(file_get_contents(__DIR__.'/File/Fixtures/test.gif'));
        $response = clone $response;
        $response->prepare($request);
        $response->sendContent();

        $this->assertEquals(200, $response->getStatusCode());
        $this->assertNull($response->headers->get('Content-Range'));
    }

    /**
     * @dataProvider provideFullFileRanges
     */
    public function testFullFileRequests($requestRange)
    {
        $response = BinaryFileResponse::create(__DIR__.'/File/Fixtures/test.gif', 200, ['Content-Type' => 'application/octet-stream'])->setAutoEtag();

        // prepare a request for a range of the testing file
        $request = Request::create('/');
        $request->headers->set('Range', $requestRange);

        $file = fopen(__DIR__.'/File/Fixtures/test.gif', 'r');
        $data = fread($file, 35);
        fclose($file);

        $this->expectOutputString($data);
        $response = clone $response;
        $response->prepare($request);
        $response->sendContent();

        $this->assertEquals(200, $response->getStatusCode());
    }

    public function provideFullFileRanges()
    {
        return [
            ['bytes=0-'],
            ['bytes=0-34'],
            ['bytes=-35'],
            // Syntactical invalid range-request should also return the full resource
            ['bytes=20-10'],
            ['bytes=50-40'],
        ];
    }

    public function testUnpreparedResponseSendsFullFile()
    {
        $response = BinaryFileResponse::create(__DIR__.'/File/Fixtures/test.gif', 200);

        $data = file_get_contents(__DIR__.'/File/Fixtures/test.gif');

        $this->expectOutputString($data);
        $response = clone $response;
        $response->sendContent();

        $this->assertEquals(200, $response->getStatusCode());
    }

    /**
     * @dataProvider provideInvalidRanges
     */
    public function testInvalidRequests($requestRange)
    {
        $response = BinaryFileResponse::create(__DIR__.'/File/Fixtures/test.gif', 200, ['Content-Type' => 'application/octet-stream'])->setAutoEtag();

        // prepare a request for a range of the testing file
        $request = Request::create('/');
        $request->headers->set('Range', $requestRange);

        $response = clone $response;
        $response->prepare($request);
        $response->sendContent();

        $this->assertEquals(416, $response->getStatusCode());
        $this->assertEquals('bytes */35', $response->headers->get('Content-Range'));
    }

    public function provideInvalidRanges()
    {
        return [
            ['bytes=-40'],
            ['bytes=30-40'],
        ];
    }

    /**
     * @dataProvider provideXSendfileFiles
     */
    public function testXSendfile($file)
    {
        $request = Request::create('/');
        $request->headers->set('X-Sendfile-Type', 'X-Sendfile');

        BinaryFileResponse::trustXSendfileTypeHeader();
        $response = BinaryFileResponse::create($file, 200, ['Content-Type' => 'application/octet-stream']);
        $response->prepare($request);

        $this->expectOutputString('');
        $response->sendContent();

        $this->assertContains('README.md', $response->headers->get('X-Sendfile'));
    }

    public function provideXSendfileFiles()
    {
        return [
            [__DIR__.'/../README.md'],
            ['file://'.__DIR__.'/../README.md'],
        ];
    }

    /**
     * @dataProvider getSampleXAccelMappings
     */
    public function testXAccelMapping($realpath, $mapping, $virtual)
    {
        $request = Request::create('/');
        $request->headers->set('X-Sendfile-Type', 'X-Accel-Redirect');
        $request->headers->set('X-Accel-Mapping', $mapping);

        $file = new FakeFile($realpath, __DIR__.'/File/Fixtures/test');

        BinaryFileResponse::trustXSendfileTypeHeader();
        $response = new BinaryFileResponse($file, 200, ['Content-Type' => 'application/octet-stream']);
        $reflection = new \ReflectionObject($response);
        $property = $reflection->getProperty('file');
        $property->setAccessible(true);
        $property->setValue($response, $file);

        $response->prepare($request);
        $this->assertEquals($virtual, $response->headers->get('X-Accel-Redirect'));
    }

    public function testDeleteFileAfterSend()
    {
        $request = Request::create('/');

        $path = __DIR__.'/File/Fixtures/to_delete';
        touch($path);
        $realPath = realpath($path);
        $this->assertFileExists($realPath);

        $response = new BinaryFileResponse($realPath, 200, ['Content-Type' => 'application/octet-stream']);
        $response->deleteFileAfterSend(true);

        $response->prepare($request);
        $response->sendContent();

        $this->assertFileNotExists($path);
    }

    public function testAcceptRangeOnUnsafeMethods()
    {
        $request = Request::create('/', 'POST');
        $response = BinaryFileResponse::create(__DIR__.'/File/Fixtures/test.gif', 200, ['Content-Type' => 'application/octet-stream']);
        $response->prepare($request);

        $this->assertEquals('none', $response->headers->get('Accept-Ranges'));
    }

    public function testAcceptRangeNotOverriden()
    {
        $request = Request::create('/', 'POST');
        $response = BinaryFileResponse::create(__DIR__.'/File/Fixtures/test.gif', 200, ['Content-Type' => 'application/octet-stream']);
        $response->headers->set('Accept-Ranges', 'foo');
        $response->prepare($request);

        $this->assertEquals('foo', $response->headers->get('Accept-Ranges'));
    }

    public function getSampleXAccelMappings()
    {
<<<<<<< HEAD
        return array(
            array('/var/www/var/www/files/foo.txt', '/var/www/=/files/', '/files/var/www/files/foo.txt'),
            array('/home/Foo/bar.txt', '/var/www/=/files/,/home/Foo/=/baz/', '/baz/bar.txt'),
            array('/home/Foo/bar.txt', '"/var/www/"="/files/", "/home/Foo/"="/baz/"', '/baz/bar.txt'),
        );
=======
        return [
            ['/var/www/var/www/files/foo.txt', '/var/www/=/files/', '/files/var/www/files/foo.txt'],
            ['/home/Foo/bar.txt', '/var/www/=/files/,/home/Foo/=/baz/', '/baz/bar.txt'],
            ['/home/Foo/bar.txt', '"/var/www/"="/files/", "/home/Foo/"="/baz/"', '/baz/bar.txt'],
        ];
>>>>>>> c0c03a3b
    }

    public function testStream()
    {
        $request = Request::create('/');
        $response = new BinaryFileResponse(new Stream(__DIR__.'/../README.md'), 200, ['Content-Type' => 'text/plain']);
        $response->prepare($request);

        $this->assertNull($response->headers->get('Content-Length'));
    }

    protected function provideResponse()
    {
        return new BinaryFileResponse(__DIR__.'/../README.md', 200, ['Content-Type' => 'application/octet-stream']);
    }

    public static function tearDownAfterClass()
    {
        $path = __DIR__.'/../Fixtures/to_delete';
        if (file_exists($path)) {
            @unlink($path);
        }
    }
}<|MERGE_RESOLUTION|>--- conflicted
+++ resolved
@@ -335,19 +335,11 @@
 
     public function getSampleXAccelMappings()
     {
-<<<<<<< HEAD
-        return array(
-            array('/var/www/var/www/files/foo.txt', '/var/www/=/files/', '/files/var/www/files/foo.txt'),
-            array('/home/Foo/bar.txt', '/var/www/=/files/,/home/Foo/=/baz/', '/baz/bar.txt'),
-            array('/home/Foo/bar.txt', '"/var/www/"="/files/", "/home/Foo/"="/baz/"', '/baz/bar.txt'),
-        );
-=======
         return [
             ['/var/www/var/www/files/foo.txt', '/var/www/=/files/', '/files/var/www/files/foo.txt'],
             ['/home/Foo/bar.txt', '/var/www/=/files/,/home/Foo/=/baz/', '/baz/bar.txt'],
             ['/home/Foo/bar.txt', '"/var/www/"="/files/", "/home/Foo/"="/baz/"', '/baz/bar.txt'],
         ];
->>>>>>> c0c03a3b
     }
 
     public function testStream()
