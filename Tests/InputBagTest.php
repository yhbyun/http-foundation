--- conflicted
+++ resolved
@@ -161,7 +161,24 @@
         $bag->filter('foo', \FILTER_VALIDATE_INT);
     }
 
-<<<<<<< HEAD
+    public function testAdd()
+    {
+        $bag = new InputBag(['foo' => 'bar']);
+        $bag->add(['baz' => 'qux']);
+
+        $this->assertSame('bar', $bag->get('foo'), '->add() does not remove existing parameters');
+        $this->assertSame('qux', $bag->get('baz'), '->add() adds new parameters');
+    }
+
+    public function testReplace()
+    {
+        $bag = new InputBag(['foo' => 'bar']);
+        $bag->replace(['baz' => 'qux']);
+
+        $this->assertNull($bag->get('foo'), '->replace() removes existing parameters');
+        $this->assertSame('qux', $bag->get('baz'), '->replace() adds new parameters');
+    }
+
     public function testGetEnum()
     {
         $bag = new InputBag(['valid-value' => 1]);
@@ -211,23 +228,5 @@
         $this->expectExceptionMessage('Input value "word" contains a non-scalar value.');
 
         $bag->getDigits('word');
-=======
-    public function testAdd()
-    {
-        $bag = new InputBag(['foo' => 'bar']);
-        $bag->add(['baz' => 'qux']);
-
-        $this->assertSame('bar', $bag->get('foo'), '->add() does not remove existing parameters');
-        $this->assertSame('qux', $bag->get('baz'), '->add() adds new parameters');
-    }
-
-    public function testReplace()
-    {
-        $bag = new InputBag(['foo' => 'bar']);
-        $bag->replace(['baz' => 'qux']);
-
-        $this->assertNull($bag->get('foo'), '->replace() removes existing parameters');
-        $this->assertSame('qux', $bag->get('baz'), '->replace() adds new parameters');
->>>>>>> 9c375b2a
     }
 }