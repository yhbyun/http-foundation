<?php

/*
 * This file is part of the Symfony package.
 *
 * (c) Fabien Potencier <fabien@symfony.com>
 *
 * For the full copyright and license information, please view the LICENSE
 * file that was distributed with this source code.
 */

namespace Symfony\Component\HttpFoundation\Tests;

use PHPUnit\Framework\TestCase;
use Symfony\Component\HttpFoundation\Exception\SuspiciousOperationException;
use Symfony\Component\HttpFoundation\Request;
use Symfony\Component\HttpFoundation\Session\Session;
use Symfony\Component\HttpFoundation\Session\Storage\MockArraySessionStorage;

class RequestTest extends TestCase
{
    protected function tearDown()
    {
        Request::setTrustedProxies([], -1);
        Request::setTrustedHosts([]);
    }

    public function testInitialize()
    {
        $request = new Request();

        $request->initialize(['foo' => 'bar']);
        $this->assertEquals('bar', $request->query->get('foo'), '->initialize() takes an array of query parameters as its first argument');

        $request->initialize([], ['foo' => 'bar']);
        $this->assertEquals('bar', $request->request->get('foo'), '->initialize() takes an array of request parameters as its second argument');

        $request->initialize([], [], ['foo' => 'bar']);
        $this->assertEquals('bar', $request->attributes->get('foo'), '->initialize() takes an array of attributes as its third argument');

        $request->initialize([], [], [], [], [], ['HTTP_FOO' => 'bar']);
        $this->assertEquals('bar', $request->headers->get('FOO'), '->initialize() takes an array of HTTP headers as its sixth argument');
    }

    public function testGetLocale()
    {
        $request = new Request();
        $request->setLocale('pl');
        $locale = $request->getLocale();
        $this->assertEquals('pl', $locale);
    }

    public function testGetUser()
    {
        $request = Request::create('http://user:password@test.com');
        $user = $request->getUser();

        $this->assertEquals('user', $user);
    }

    public function testGetPassword()
    {
        $request = Request::create('http://user:password@test.com');
        $password = $request->getPassword();

        $this->assertEquals('password', $password);
    }

    public function testIsNoCache()
    {
        $request = new Request();
        $isNoCache = $request->isNoCache();

        $this->assertFalse($isNoCache);
    }

    public function testGetContentType()
    {
        $request = new Request();
        $contentType = $request->getContentType();

        $this->assertNull($contentType);
    }

    public function testSetDefaultLocale()
    {
        $request = new Request();
        $request->setDefaultLocale('pl');
        $locale = $request->getLocale();

        $this->assertEquals('pl', $locale);
    }

    public function testCreate()
    {
        $request = Request::create('http://test.com/foo?bar=baz');
        $this->assertEquals('http://test.com/foo?bar=baz', $request->getUri());
        $this->assertEquals('/foo', $request->getPathInfo());
        $this->assertEquals('bar=baz', $request->getQueryString());
        $this->assertEquals(80, $request->getPort());
        $this->assertEquals('test.com', $request->getHttpHost());
        $this->assertFalse($request->isSecure());

        $request = Request::create('http://test.com/foo', 'GET', ['bar' => 'baz']);
        $this->assertEquals('http://test.com/foo?bar=baz', $request->getUri());
        $this->assertEquals('/foo', $request->getPathInfo());
        $this->assertEquals('bar=baz', $request->getQueryString());
        $this->assertEquals(80, $request->getPort());
        $this->assertEquals('test.com', $request->getHttpHost());
        $this->assertFalse($request->isSecure());

        $request = Request::create('http://test.com/foo?bar=foo', 'GET', ['bar' => 'baz']);
        $this->assertEquals('http://test.com/foo?bar=baz', $request->getUri());
        $this->assertEquals('/foo', $request->getPathInfo());
        $this->assertEquals('bar=baz', $request->getQueryString());
        $this->assertEquals(80, $request->getPort());
        $this->assertEquals('test.com', $request->getHttpHost());
        $this->assertFalse($request->isSecure());

        $request = Request::create('https://test.com/foo?bar=baz');
        $this->assertEquals('https://test.com/foo?bar=baz', $request->getUri());
        $this->assertEquals('/foo', $request->getPathInfo());
        $this->assertEquals('bar=baz', $request->getQueryString());
        $this->assertEquals(443, $request->getPort());
        $this->assertEquals('test.com', $request->getHttpHost());
        $this->assertTrue($request->isSecure());

        $request = Request::create('test.com:90/foo');
        $this->assertEquals('http://test.com:90/foo', $request->getUri());
        $this->assertEquals('/foo', $request->getPathInfo());
        $this->assertEquals('test.com', $request->getHost());
        $this->assertEquals('test.com:90', $request->getHttpHost());
        $this->assertEquals(90, $request->getPort());
        $this->assertFalse($request->isSecure());

        $request = Request::create('https://test.com:90/foo');
        $this->assertEquals('https://test.com:90/foo', $request->getUri());
        $this->assertEquals('/foo', $request->getPathInfo());
        $this->assertEquals('test.com', $request->getHost());
        $this->assertEquals('test.com:90', $request->getHttpHost());
        $this->assertEquals(90, $request->getPort());
        $this->assertTrue($request->isSecure());

        $request = Request::create('https://127.0.0.1:90/foo');
        $this->assertEquals('https://127.0.0.1:90/foo', $request->getUri());
        $this->assertEquals('/foo', $request->getPathInfo());
        $this->assertEquals('127.0.0.1', $request->getHost());
        $this->assertEquals('127.0.0.1:90', $request->getHttpHost());
        $this->assertEquals(90, $request->getPort());
        $this->assertTrue($request->isSecure());

        $request = Request::create('https://[::1]:90/foo');
        $this->assertEquals('https://[::1]:90/foo', $request->getUri());
        $this->assertEquals('/foo', $request->getPathInfo());
        $this->assertEquals('[::1]', $request->getHost());
        $this->assertEquals('[::1]:90', $request->getHttpHost());
        $this->assertEquals(90, $request->getPort());
        $this->assertTrue($request->isSecure());

        $request = Request::create('https://[::1]/foo');
        $this->assertEquals('https://[::1]/foo', $request->getUri());
        $this->assertEquals('/foo', $request->getPathInfo());
        $this->assertEquals('[::1]', $request->getHost());
        $this->assertEquals('[::1]', $request->getHttpHost());
        $this->assertEquals(443, $request->getPort());
        $this->assertTrue($request->isSecure());

        $json = '{"jsonrpc":"2.0","method":"echo","id":7,"params":["Hello World"]}';
        $request = Request::create('http://example.com/jsonrpc', 'POST', [], [], [], [], $json);
        $this->assertEquals($json, $request->getContent());
        $this->assertFalse($request->isSecure());

        $request = Request::create('http://test.com');
        $this->assertEquals('http://test.com/', $request->getUri());
        $this->assertEquals('/', $request->getPathInfo());
        $this->assertEquals('', $request->getQueryString());
        $this->assertEquals(80, $request->getPort());
        $this->assertEquals('test.com', $request->getHttpHost());
        $this->assertFalse($request->isSecure());

        $request = Request::create('http://test.com?test=1');
        $this->assertEquals('http://test.com/?test=1', $request->getUri());
        $this->assertEquals('/', $request->getPathInfo());
        $this->assertEquals('test=1', $request->getQueryString());
        $this->assertEquals(80, $request->getPort());
        $this->assertEquals('test.com', $request->getHttpHost());
        $this->assertFalse($request->isSecure());

        $request = Request::create('http://test.com:90/?test=1');
        $this->assertEquals('http://test.com:90/?test=1', $request->getUri());
        $this->assertEquals('/', $request->getPathInfo());
        $this->assertEquals('test=1', $request->getQueryString());
        $this->assertEquals(90, $request->getPort());
        $this->assertEquals('test.com:90', $request->getHttpHost());
        $this->assertFalse($request->isSecure());

        $request = Request::create('http://username:password@test.com');
        $this->assertEquals('http://test.com/', $request->getUri());
        $this->assertEquals('/', $request->getPathInfo());
        $this->assertEquals('', $request->getQueryString());
        $this->assertEquals(80, $request->getPort());
        $this->assertEquals('test.com', $request->getHttpHost());
        $this->assertEquals('username', $request->getUser());
        $this->assertEquals('password', $request->getPassword());
        $this->assertFalse($request->isSecure());

        $request = Request::create('http://username@test.com');
        $this->assertEquals('http://test.com/', $request->getUri());
        $this->assertEquals('/', $request->getPathInfo());
        $this->assertEquals('', $request->getQueryString());
        $this->assertEquals(80, $request->getPort());
        $this->assertEquals('test.com', $request->getHttpHost());
        $this->assertEquals('username', $request->getUser());
        $this->assertSame('', $request->getPassword());
        $this->assertFalse($request->isSecure());

        $request = Request::create('http://test.com/?foo');
        $this->assertEquals('/?foo', $request->getRequestUri());
        $this->assertEquals(['foo' => ''], $request->query->all());

        // assume rewrite rule: (.*) --> app/app.php; app/ is a symlink to a symfony web/ directory
        $request = Request::create('http://test.com/apparthotel-1234', 'GET', [], [], [],
            [
                'DOCUMENT_ROOT' => '/var/www/www.test.com',
                'SCRIPT_FILENAME' => '/var/www/www.test.com/app/app.php',
                'SCRIPT_NAME' => '/app/app.php',
                'PHP_SELF' => '/app/app.php/apparthotel-1234',
            ]);
        $this->assertEquals('http://test.com/apparthotel-1234', $request->getUri());
        $this->assertEquals('/apparthotel-1234', $request->getPathInfo());
        $this->assertEquals('', $request->getQueryString());
        $this->assertEquals(80, $request->getPort());
        $this->assertEquals('test.com', $request->getHttpHost());
        $this->assertFalse($request->isSecure());

        // Fragment should not be included in the URI
        $request = Request::create('http://test.com/foo#bar');
        $this->assertEquals('http://test.com/foo', $request->getUri());
    }

    public function testCreateWithRequestUri()
    {
        $request = Request::create('http://test.com:80/foo');
        $request->server->set('REQUEST_URI', 'http://test.com:80/foo');
        $this->assertEquals('http://test.com/foo', $request->getUri());
        $this->assertEquals('/foo', $request->getPathInfo());
        $this->assertEquals('test.com', $request->getHost());
        $this->assertEquals('test.com', $request->getHttpHost());
        $this->assertEquals(80, $request->getPort());
        $this->assertFalse($request->isSecure());

        $request = Request::create('http://test.com:8080/foo');
        $request->server->set('REQUEST_URI', 'http://test.com:8080/foo');
        $this->assertEquals('http://test.com:8080/foo', $request->getUri());
        $this->assertEquals('/foo', $request->getPathInfo());
        $this->assertEquals('test.com', $request->getHost());
        $this->assertEquals('test.com:8080', $request->getHttpHost());
        $this->assertEquals(8080, $request->getPort());
        $this->assertFalse($request->isSecure());

        $request = Request::create('http://test.com/foo?bar=foo', 'GET', ['bar' => 'baz']);
        $request->server->set('REQUEST_URI', 'http://test.com/foo?bar=foo');
        $this->assertEquals('http://test.com/foo?bar=baz', $request->getUri());
        $this->assertEquals('/foo', $request->getPathInfo());
        $this->assertEquals('bar=baz', $request->getQueryString());
        $this->assertEquals('test.com', $request->getHost());
        $this->assertEquals('test.com', $request->getHttpHost());
        $this->assertEquals(80, $request->getPort());
        $this->assertFalse($request->isSecure());

        $request = Request::create('https://test.com:443/foo');
        $request->server->set('REQUEST_URI', 'https://test.com:443/foo');
        $this->assertEquals('https://test.com/foo', $request->getUri());
        $this->assertEquals('/foo', $request->getPathInfo());
        $this->assertEquals('test.com', $request->getHost());
        $this->assertEquals('test.com', $request->getHttpHost());
        $this->assertEquals(443, $request->getPort());
        $this->assertTrue($request->isSecure());

        // Fragment should not be included in the URI
        $request = Request::create('http://test.com/foo#bar');
        $request->server->set('REQUEST_URI', 'http://test.com/foo#bar');
        $this->assertEquals('http://test.com/foo', $request->getUri());
    }

    /**
     * @dataProvider getRequestUriData
     */
    public function testGetRequestUri($serverRequestUri, $expected, $message)
    {
        $request = new Request();
        $request->server->add([
            'REQUEST_URI' => $serverRequestUri,

            // For having http://test.com
            'SERVER_NAME' => 'test.com',
            'SERVER_PORT' => 80,
        ]);

        $this->assertSame($expected, $request->getRequestUri(), $message);
        $this->assertSame($expected, $request->server->get('REQUEST_URI'), 'Normalize the request URI.');
    }

    public function getRequestUriData()
    {
        $message = 'Do not modify the path.';
        yield ['/foo', '/foo', $message];
        yield ['//bar/foo', '//bar/foo', $message];
        yield ['///bar/foo', '///bar/foo', $message];

        $message = 'Handle when the scheme, host are on REQUEST_URI.';
        yield ['http://test.com/foo?bar=baz', '/foo?bar=baz', $message];

        $message = 'Handle when the scheme, host and port are on REQUEST_URI.';
        yield ['http://test.com:80/foo', '/foo', $message];
        yield ['https://test.com:8080/foo', '/foo', $message];
        yield ['https://test.com:443/foo', '/foo', $message];

        $message = 'Fragment should not be included in the URI';
        yield ['http://test.com/foo#bar', '/foo', $message];
        yield ['/foo#bar', '/foo', $message];
    }

    public function testGetRequestUriWithoutRequiredHeader()
    {
        $expected = '';

        $request = new Request();

        $message = 'Fallback to empty URI when headers are missing.';
        $this->assertSame($expected, $request->getRequestUri(), $message);
        $this->assertSame($expected, $request->server->get('REQUEST_URI'), 'Normalize the request URI.');
    }

    public function testCreateCheckPrecedence()
    {
        // server is used by default
        $request = Request::create('/', 'DELETE', [], [], [], [
            'HTTP_HOST' => 'example.com',
            'HTTPS' => 'on',
            'SERVER_PORT' => 443,
            'PHP_AUTH_USER' => 'fabien',
            'PHP_AUTH_PW' => 'pa$$',
            'QUERY_STRING' => 'foo=bar',
            'CONTENT_TYPE' => 'application/json',
        ]);
        $this->assertEquals('example.com', $request->getHost());
        $this->assertEquals(443, $request->getPort());
        $this->assertTrue($request->isSecure());
        $this->assertEquals('fabien', $request->getUser());
        $this->assertEquals('pa$$', $request->getPassword());
        $this->assertEquals('', $request->getQueryString());
        $this->assertEquals('application/json', $request->headers->get('CONTENT_TYPE'));

        // URI has precedence over server
        $request = Request::create('http://thomas:pokemon@example.net:8080/?foo=bar', 'GET', [], [], [], [
            'HTTP_HOST' => 'example.com',
            'HTTPS' => 'on',
            'SERVER_PORT' => 443,
        ]);
        $this->assertEquals('example.net', $request->getHost());
        $this->assertEquals(8080, $request->getPort());
        $this->assertFalse($request->isSecure());
        $this->assertEquals('thomas', $request->getUser());
        $this->assertEquals('pokemon', $request->getPassword());
        $this->assertEquals('foo=bar', $request->getQueryString());
    }

    public function testDuplicate()
    {
        $request = new Request(['foo' => 'bar'], ['foo' => 'bar'], ['foo' => 'bar'], [], [], ['HTTP_FOO' => 'bar']);
        $dup = $request->duplicate();

        $this->assertEquals($request->query->all(), $dup->query->all(), '->duplicate() duplicates a request an copy the current query parameters');
        $this->assertEquals($request->request->all(), $dup->request->all(), '->duplicate() duplicates a request an copy the current request parameters');
        $this->assertEquals($request->attributes->all(), $dup->attributes->all(), '->duplicate() duplicates a request an copy the current attributes');
        $this->assertEquals($request->headers->all(), $dup->headers->all(), '->duplicate() duplicates a request an copy the current HTTP headers');

        $dup = $request->duplicate(['foo' => 'foobar'], ['foo' => 'foobar'], ['foo' => 'foobar'], [], [], ['HTTP_FOO' => 'foobar']);

        $this->assertEquals(['foo' => 'foobar'], $dup->query->all(), '->duplicate() overrides the query parameters if provided');
        $this->assertEquals(['foo' => 'foobar'], $dup->request->all(), '->duplicate() overrides the request parameters if provided');
        $this->assertEquals(['foo' => 'foobar'], $dup->attributes->all(), '->duplicate() overrides the attributes if provided');
        $this->assertEquals(['foo' => ['foobar']], $dup->headers->all(), '->duplicate() overrides the HTTP header if provided');
    }

    public function testDuplicateWithFormat()
    {
        $request = new Request([], [], ['_format' => 'json']);
        $dup = $request->duplicate();

        $this->assertEquals('json', $dup->getRequestFormat());
        $this->assertEquals('json', $dup->attributes->get('_format'));

        $request = new Request();
        $request->setRequestFormat('xml');
        $dup = $request->duplicate();

        $this->assertEquals('xml', $dup->getRequestFormat());
    }

    /**
     * @dataProvider getFormatToMimeTypeMapProviderWithAdditionalNullFormat
     */
    public function testGetFormatFromMimeType($format, $mimeTypes)
    {
        $request = new Request();
        foreach ($mimeTypes as $mime) {
            $this->assertEquals($format, $request->getFormat($mime));
        }
        $request->setFormat($format, $mimeTypes);
        foreach ($mimeTypes as $mime) {
            $this->assertEquals($format, $request->getFormat($mime));

            if (null !== $format) {
                $this->assertEquals($mimeTypes[0], $request->getMimeType($format));
            }
        }
    }

    public function getFormatToMimeTypeMapProviderWithAdditionalNullFormat()
    {
        return array_merge(
            [[null, [null, 'unexistent-mime-type']]],
            $this->getFormatToMimeTypeMapProvider()
        );
    }

    public function testGetFormatFromMimeTypeWithParameters()
    {
        $request = new Request();
        $this->assertEquals('json', $request->getFormat('application/json; charset=utf-8'));
        $this->assertEquals('json', $request->getFormat('application/json;charset=utf-8'));
        $this->assertEquals('json', $request->getFormat('application/json ; charset=utf-8'));
        $this->assertEquals('json', $request->getFormat('application/json ;charset=utf-8'));
    }

    /**
     * @dataProvider getFormatToMimeTypeMapProvider
     */
    public function testGetMimeTypeFromFormat($format, $mimeTypes)
    {
        $request = new Request();
        $this->assertEquals($mimeTypes[0], $request->getMimeType($format));
    }

    /**
     * @dataProvider getFormatToMimeTypeMapProvider
     */
    public function testGetMimeTypesFromFormat($format, $mimeTypes)
    {
        $this->assertEquals($mimeTypes, Request::getMimeTypes($format));
    }

    public function testGetMimeTypesFromInexistentFormat()
    {
        $request = new Request();
        $this->assertNull($request->getMimeType('foo'));
        $this->assertEquals([], Request::getMimeTypes('foo'));
    }

    public function testGetFormatWithCustomMimeType()
    {
        $request = new Request();
        $request->setFormat('custom', 'application/vnd.foo.api;myversion=2.3');
        $this->assertEquals('custom', $request->getFormat('application/vnd.foo.api;myversion=2.3'));
    }

    public function getFormatToMimeTypeMapProvider()
    {
        return [
            ['txt', ['text/plain']],
            ['js', ['application/javascript', 'application/x-javascript', 'text/javascript']],
            ['css', ['text/css']],
            ['json', ['application/json', 'application/x-json']],
            ['jsonld', ['application/ld+json']],
            ['xml', ['text/xml', 'application/xml', 'application/x-xml']],
            ['rdf', ['application/rdf+xml']],
            ['atom', ['application/atom+xml']],
        ];
    }

    public function testGetUri()
    {
        $server = [];

        // Standard Request on non default PORT
        // http://host:8080/index.php/path/info?query=string

        $server['HTTP_HOST'] = 'host:8080';
        $server['SERVER_NAME'] = 'servername';
        $server['SERVER_PORT'] = '8080';

        $server['QUERY_STRING'] = 'query=string';
        $server['REQUEST_URI'] = '/index.php/path/info?query=string';
        $server['SCRIPT_NAME'] = '/index.php';
        $server['PATH_INFO'] = '/path/info';
        $server['PATH_TRANSLATED'] = 'redirect:/index.php/path/info';
        $server['PHP_SELF'] = '/index_dev.php/path/info';
        $server['SCRIPT_FILENAME'] = '/some/where/index.php';

        $request = new Request();

        $request->initialize([], [], [], [], [], $server);

        $this->assertEquals('http://host:8080/index.php/path/info?query=string', $request->getUri(), '->getUri() with non default port');

        // Use std port number
        $server['HTTP_HOST'] = 'host';
        $server['SERVER_NAME'] = 'servername';
        $server['SERVER_PORT'] = '80';

        $request->initialize([], [], [], [], [], $server);

        $this->assertEquals('http://host/index.php/path/info?query=string', $request->getUri(), '->getUri() with default port');

        // Without HOST HEADER
        unset($server['HTTP_HOST']);
        $server['SERVER_NAME'] = 'servername';
        $server['SERVER_PORT'] = '80';

        $request->initialize([], [], [], [], [], $server);

        $this->assertEquals('http://servername/index.php/path/info?query=string', $request->getUri(), '->getUri() with default port without HOST_HEADER');

        // Request with URL REWRITING (hide index.php)
        //   RewriteCond %{REQUEST_FILENAME} !-f
        //   RewriteRule ^(.*)$ index.php [QSA,L]
        // http://host:8080/path/info?query=string
        $server = [];
        $server['HTTP_HOST'] = 'host:8080';
        $server['SERVER_NAME'] = 'servername';
        $server['SERVER_PORT'] = '8080';

        $server['REDIRECT_QUERY_STRING'] = 'query=string';
        $server['REDIRECT_URL'] = '/path/info';
        $server['SCRIPT_NAME'] = '/index.php';
        $server['QUERY_STRING'] = 'query=string';
        $server['REQUEST_URI'] = '/path/info?toto=test&1=1';
        $server['SCRIPT_NAME'] = '/index.php';
        $server['PHP_SELF'] = '/index.php';
        $server['SCRIPT_FILENAME'] = '/some/where/index.php';

        $request->initialize([], [], [], [], [], $server);
        $this->assertEquals('http://host:8080/path/info?query=string', $request->getUri(), '->getUri() with rewrite');

        // Use std port number
        //  http://host/path/info?query=string
        $server['HTTP_HOST'] = 'host';
        $server['SERVER_NAME'] = 'servername';
        $server['SERVER_PORT'] = '80';

        $request->initialize([], [], [], [], [], $server);

        $this->assertEquals('http://host/path/info?query=string', $request->getUri(), '->getUri() with rewrite and default port');

        // Without HOST HEADER
        unset($server['HTTP_HOST']);
        $server['SERVER_NAME'] = 'servername';
        $server['SERVER_PORT'] = '80';

        $request->initialize([], [], [], [], [], $server);

        $this->assertEquals('http://servername/path/info?query=string', $request->getUri(), '->getUri() with rewrite, default port without HOST_HEADER');

        // With encoded characters

        $server = [
            'HTTP_HOST' => 'host:8080',
            'SERVER_NAME' => 'servername',
            'SERVER_PORT' => '8080',
            'QUERY_STRING' => 'query=string',
            'REQUEST_URI' => '/ba%20se/index_dev.php/foo%20bar/in+fo?query=string',
            'SCRIPT_NAME' => '/ba se/index_dev.php',
            'PATH_TRANSLATED' => 'redirect:/index.php/foo bar/in+fo',
            'PHP_SELF' => '/ba se/index_dev.php/path/info',
            'SCRIPT_FILENAME' => '/some/where/ba se/index_dev.php',
        ];

        $request->initialize([], [], [], [], [], $server);

        $this->assertEquals(
            'http://host:8080/ba%20se/index_dev.php/foo%20bar/in+fo?query=string',
            $request->getUri()
        );

        // with user info

        $server['PHP_AUTH_USER'] = 'fabien';
        $request->initialize([], [], [], [], [], $server);
        $this->assertEquals('http://host:8080/ba%20se/index_dev.php/foo%20bar/in+fo?query=string', $request->getUri());

        $server['PHP_AUTH_PW'] = 'symfony';
        $request->initialize([], [], [], [], [], $server);
        $this->assertEquals('http://host:8080/ba%20se/index_dev.php/foo%20bar/in+fo?query=string', $request->getUri());
    }

    public function testGetUriForPath()
    {
        $request = Request::create('http://test.com/foo?bar=baz');
        $this->assertEquals('http://test.com/some/path', $request->getUriForPath('/some/path'));

        $request = Request::create('http://test.com:90/foo?bar=baz');
        $this->assertEquals('http://test.com:90/some/path', $request->getUriForPath('/some/path'));

        $request = Request::create('https://test.com/foo?bar=baz');
        $this->assertEquals('https://test.com/some/path', $request->getUriForPath('/some/path'));

        $request = Request::create('https://test.com:90/foo?bar=baz');
        $this->assertEquals('https://test.com:90/some/path', $request->getUriForPath('/some/path'));

        $server = [];

        // Standard Request on non default PORT
        // http://host:8080/index.php/path/info?query=string

        $server['HTTP_HOST'] = 'host:8080';
        $server['SERVER_NAME'] = 'servername';
        $server['SERVER_PORT'] = '8080';

        $server['QUERY_STRING'] = 'query=string';
        $server['REQUEST_URI'] = '/index.php/path/info?query=string';
        $server['SCRIPT_NAME'] = '/index.php';
        $server['PATH_INFO'] = '/path/info';
        $server['PATH_TRANSLATED'] = 'redirect:/index.php/path/info';
        $server['PHP_SELF'] = '/index_dev.php/path/info';
        $server['SCRIPT_FILENAME'] = '/some/where/index.php';

        $request = new Request();

        $request->initialize([], [], [], [], [], $server);

        $this->assertEquals('http://host:8080/index.php/some/path', $request->getUriForPath('/some/path'), '->getUriForPath() with non default port');

        // Use std port number
        $server['HTTP_HOST'] = 'host';
        $server['SERVER_NAME'] = 'servername';
        $server['SERVER_PORT'] = '80';

        $request->initialize([], [], [], [], [], $server);

        $this->assertEquals('http://host/index.php/some/path', $request->getUriForPath('/some/path'), '->getUriForPath() with default port');

        // Without HOST HEADER
        unset($server['HTTP_HOST']);
        $server['SERVER_NAME'] = 'servername';
        $server['SERVER_PORT'] = '80';

        $request->initialize([], [], [], [], [], $server);

        $this->assertEquals('http://servername/index.php/some/path', $request->getUriForPath('/some/path'), '->getUriForPath() with default port without HOST_HEADER');

        // Request with URL REWRITING (hide index.php)
        //   RewriteCond %{REQUEST_FILENAME} !-f
        //   RewriteRule ^(.*)$ index.php [QSA,L]
        // http://host:8080/path/info?query=string
        $server = [];
        $server['HTTP_HOST'] = 'host:8080';
        $server['SERVER_NAME'] = 'servername';
        $server['SERVER_PORT'] = '8080';

        $server['REDIRECT_QUERY_STRING'] = 'query=string';
        $server['REDIRECT_URL'] = '/path/info';
        $server['SCRIPT_NAME'] = '/index.php';
        $server['QUERY_STRING'] = 'query=string';
        $server['REQUEST_URI'] = '/path/info?toto=test&1=1';
        $server['SCRIPT_NAME'] = '/index.php';
        $server['PHP_SELF'] = '/index.php';
        $server['SCRIPT_FILENAME'] = '/some/where/index.php';

        $request->initialize([], [], [], [], [], $server);
        $this->assertEquals('http://host:8080/some/path', $request->getUriForPath('/some/path'), '->getUri() with rewrite');

        // Use std port number
        //  http://host/path/info?query=string
        $server['HTTP_HOST'] = 'host';
        $server['SERVER_NAME'] = 'servername';
        $server['SERVER_PORT'] = '80';

        $request->initialize([], [], [], [], [], $server);

        $this->assertEquals('http://host/some/path', $request->getUriForPath('/some/path'), '->getUriForPath() with rewrite and default port');

        // Without HOST HEADER
        unset($server['HTTP_HOST']);
        $server['SERVER_NAME'] = 'servername';
        $server['SERVER_PORT'] = '80';

        $request->initialize([], [], [], [], [], $server);

        $this->assertEquals('http://servername/some/path', $request->getUriForPath('/some/path'), '->getUriForPath() with rewrite, default port without HOST_HEADER');
        $this->assertEquals('servername', $request->getHttpHost());

        // with user info

        $server['PHP_AUTH_USER'] = 'fabien';
        $request->initialize([], [], [], [], [], $server);
        $this->assertEquals('http://servername/some/path', $request->getUriForPath('/some/path'));

        $server['PHP_AUTH_PW'] = 'symfony';
        $request->initialize([], [], [], [], [], $server);
        $this->assertEquals('http://servername/some/path', $request->getUriForPath('/some/path'));
    }

    /**
     * @dataProvider getRelativeUriForPathData()
     */
    public function testGetRelativeUriForPath($expected, $pathinfo, $path)
    {
        $this->assertEquals($expected, Request::create($pathinfo)->getRelativeUriForPath($path));
    }

    public function getRelativeUriForPathData()
    {
        return [
            ['me.png', '/foo', '/me.png'],
            ['../me.png', '/foo/bar', '/me.png'],
            ['me.png', '/foo/bar', '/foo/me.png'],
            ['../baz/me.png', '/foo/bar/b', '/foo/baz/me.png'],
            ['../../fooz/baz/me.png', '/foo/bar/b', '/fooz/baz/me.png'],
            ['baz/me.png', '/foo/bar/b', 'baz/me.png'],
        ];
    }

    public function testGetUserInfo()
    {
        $request = new Request();

        $server = ['PHP_AUTH_USER' => 'fabien'];
        $request->initialize([], [], [], [], [], $server);
        $this->assertEquals('fabien', $request->getUserInfo());

        $server['PHP_AUTH_USER'] = '0';
        $request->initialize([], [], [], [], [], $server);
        $this->assertEquals('0', $request->getUserInfo());

        $server['PHP_AUTH_PW'] = '0';
        $request->initialize([], [], [], [], [], $server);
        $this->assertEquals('0:0', $request->getUserInfo());
    }

    public function testGetSchemeAndHttpHost()
    {
        $request = new Request();

        $server = [];
        $server['SERVER_NAME'] = 'servername';
        $server['SERVER_PORT'] = '90';
        $request->initialize([], [], [], [], [], $server);
        $this->assertEquals('http://servername:90', $request->getSchemeAndHttpHost());

        $server['PHP_AUTH_USER'] = 'fabien';
        $request->initialize([], [], [], [], [], $server);
        $this->assertEquals('http://servername:90', $request->getSchemeAndHttpHost());

        $server['PHP_AUTH_USER'] = '0';
        $request->initialize([], [], [], [], [], $server);
        $this->assertEquals('http://servername:90', $request->getSchemeAndHttpHost());

        $server['PHP_AUTH_PW'] = '0';
        $request->initialize([], [], [], [], [], $server);
        $this->assertEquals('http://servername:90', $request->getSchemeAndHttpHost());
    }

    /**
     * @dataProvider getQueryStringNormalizationData
     */
    public function testGetQueryString($query, $expectedQuery, $msg)
    {
        $request = new Request();

        $request->server->set('QUERY_STRING', $query);
        $this->assertSame($expectedQuery, $request->getQueryString(), $msg);
    }

    public function getQueryStringNormalizationData()
    {
<<<<<<< HEAD
        return array(
            array('foo', 'foo=', 'works with valueless parameters'),
            array('foo=', 'foo=', 'includes a dangling equal sign'),
            array('bar=&foo=bar', 'bar=&foo=bar', '->works with empty parameters'),
            array('foo=bar&bar=', 'bar=&foo=bar', 'sorts keys alphabetically'),
=======
        return [
            ['foo', 'foo=', 'works with valueless parameters'],
            ['foo=', 'foo=', 'includes a dangling equal sign'],
            ['bar=&foo=bar', 'bar=&foo=bar', '->works with empty parameters'],
            ['foo=bar&bar=', 'bar=&foo=bar', 'sorts keys alphabetically'],
>>>>>>> c0c03a3b

            // GET parameters, that are submitted from a HTML form, encode spaces as "+" by default (as defined in enctype application/x-www-form-urlencoded).
            // PHP also converts "+" to spaces when filling the global _GET or when using the function parse_str.
            ['him=John%20Doe&her=Jane+Doe', 'her=Jane%20Doe&him=John%20Doe', 'normalizes spaces in both encodings "%20" and "+"'],

<<<<<<< HEAD
            array('foo[]=1&foo[]=2', 'foo%5B0%5D=1&foo%5B1%5D=2', 'allows array notation'),
            array('foo=1&foo=2', 'foo=2', 'merges repeated parameters'),
            array('pa%3Dram=foo%26bar%3Dbaz&test=test', 'pa%3Dram=foo%26bar%3Dbaz&test=test', 'works with encoded delimiters'),
            array('0', '0=', 'allows "0"'),
            array('Jane Doe&John%20Doe', 'Jane_Doe=&John_Doe=', 'normalizes encoding in keys'),
            array('her=Jane Doe&him=John%20Doe', 'her=Jane%20Doe&him=John%20Doe', 'normalizes encoding in values'),
            array('foo=bar&&&test&&', 'foo=bar&test=', 'removes unneeded delimiters'),
            array('formula=e=m*c^2', 'formula=e%3Dm%2Ac%5E2', 'correctly treats only the first "=" as delimiter and the next as value'),

            // Ignore pairs with empty key, even if there was a value, e.g. "=value", as such nameless values cannot be retrieved anyway.
            // PHP also does not include them when building _GET.
            array('foo=bar&=a=b&=x=y', 'foo=bar', 'removes params with empty key'),

            // Don't reorder nested query string keys
            array('foo[]=Z&foo[]=A', 'foo%5B0%5D=Z&foo%5B1%5D=A', 'keeps order of values'),
            array('foo[Z]=B&foo[A]=B', 'foo%5BZ%5D=B&foo%5BA%5D=B', 'keeps order of keys'),

            array('utf8=✓', 'utf8=%E2%9C%93', 'encodes UTF-8'),
        );
=======
            ['foo[]=1&foo[]=2', 'foo%5B0%5D=1&foo%5B1%5D=2', 'allows array notation'],
            ['foo=1&foo=2', 'foo=2', 'merges repeated parameters'],
            ['pa%3Dram=foo%26bar%3Dbaz&test=test', 'pa%3Dram=foo%26bar%3Dbaz&test=test', 'works with encoded delimiters'],
            ['0', '0=', 'allows "0"'],
            ['Jane Doe&John%20Doe', 'Jane_Doe=&John_Doe=', 'normalizes encoding in keys'],
            ['her=Jane Doe&him=John%20Doe', 'her=Jane%20Doe&him=John%20Doe', 'normalizes encoding in values'],
            ['foo=bar&&&test&&', 'foo=bar&test=', 'removes unneeded delimiters'],
            ['formula=e=m*c^2', 'formula=e%3Dm%2Ac%5E2', 'correctly treats only the first "=" as delimiter and the next as value'],

            // Ignore pairs with empty key, even if there was a value, e.g. "=value", as such nameless values cannot be retrieved anyway.
            // PHP also does not include them when building _GET.
            ['foo=bar&=a=b&=x=y', 'foo=bar', 'removes params with empty key'],

            // Don't reorder nested query string keys
            ['foo[]=Z&foo[]=A', 'foo%5B0%5D=Z&foo%5B1%5D=A', 'keeps order of values'],
            ['foo[Z]=B&foo[A]=B', 'foo%5BZ%5D=B&foo%5BA%5D=B', 'keeps order of keys'],

            ['utf8=✓', 'utf8=%E2%9C%93', 'encodes UTF-8'],
        ];
>>>>>>> c0c03a3b
    }

    public function testGetQueryStringReturnsNull()
    {
        $request = new Request();

        $this->assertNull($request->getQueryString(), '->getQueryString() returns null for non-existent query string');

        $request->server->set('QUERY_STRING', '');
        $this->assertNull($request->getQueryString(), '->getQueryString() returns null for empty query string');
    }

    public function testGetHost()
    {
        $request = new Request();

        $request->initialize(['foo' => 'bar']);
        $this->assertEquals('', $request->getHost(), '->getHost() return empty string if not initialized');

        $request->initialize([], [], [], [], [], ['HTTP_HOST' => 'www.example.com']);
        $this->assertEquals('www.example.com', $request->getHost(), '->getHost() from Host Header');

        // Host header with port number
        $request->initialize([], [], [], [], [], ['HTTP_HOST' => 'www.example.com:8080']);
        $this->assertEquals('www.example.com', $request->getHost(), '->getHost() from Host Header with port number');

        // Server values
        $request->initialize([], [], [], [], [], ['SERVER_NAME' => 'www.example.com']);
        $this->assertEquals('www.example.com', $request->getHost(), '->getHost() from server name');

        $request->initialize([], [], [], [], [], ['SERVER_NAME' => 'www.example.com', 'HTTP_HOST' => 'www.host.com']);
        $this->assertEquals('www.host.com', $request->getHost(), '->getHost() value from Host header has priority over SERVER_NAME ');
    }

    public function testGetPort()
    {
        $request = Request::create('http://example.com', 'GET', [], [], [], [
            'HTTP_X_FORWARDED_PROTO' => 'https',
            'HTTP_X_FORWARDED_PORT' => '443',
        ]);
        $port = $request->getPort();

        $this->assertEquals(80, $port, 'Without trusted proxies FORWARDED_PROTO and FORWARDED_PORT are ignored.');

        Request::setTrustedProxies(['1.1.1.1'], Request::HEADER_X_FORWARDED_ALL);
        $request = Request::create('http://example.com', 'GET', [], [], [], [
            'HTTP_X_FORWARDED_PROTO' => 'https',
            'HTTP_X_FORWARDED_PORT' => '8443',
        ]);
        $this->assertEquals(80, $request->getPort(), 'With PROTO and PORT on untrusted connection server value takes precedence.');
        $request->server->set('REMOTE_ADDR', '1.1.1.1');
        $this->assertEquals(8443, $request->getPort(), 'With PROTO and PORT set PORT takes precedence.');

        $request = Request::create('http://example.com', 'GET', [], [], [], [
            'HTTP_X_FORWARDED_PROTO' => 'https',
        ]);
        $this->assertEquals(80, $request->getPort(), 'With only PROTO set getPort() ignores trusted headers on untrusted connection.');
        $request->server->set('REMOTE_ADDR', '1.1.1.1');
        $this->assertEquals(443, $request->getPort(), 'With only PROTO set getPort() defaults to 443.');

        $request = Request::create('http://example.com', 'GET', [], [], [], [
            'HTTP_X_FORWARDED_PROTO' => 'http',
        ]);
        $this->assertEquals(80, $request->getPort(), 'If X_FORWARDED_PROTO is set to HTTP getPort() ignores trusted headers on untrusted connection.');
        $request->server->set('REMOTE_ADDR', '1.1.1.1');
        $this->assertEquals(80, $request->getPort(), 'If X_FORWARDED_PROTO is set to HTTP getPort() returns port of the original request.');

        $request = Request::create('http://example.com', 'GET', [], [], [], [
            'HTTP_X_FORWARDED_PROTO' => 'On',
        ]);
        $this->assertEquals(80, $request->getPort(), 'With only PROTO set and value is On, getPort() ignores trusted headers on untrusted connection.');
        $request->server->set('REMOTE_ADDR', '1.1.1.1');
        $this->assertEquals(443, $request->getPort(), 'With only PROTO set and value is On, getPort() defaults to 443.');

        $request = Request::create('http://example.com', 'GET', [], [], [], [
            'HTTP_X_FORWARDED_PROTO' => '1',
        ]);
        $this->assertEquals(80, $request->getPort(), 'With only PROTO set and value is 1, getPort() ignores trusted headers on untrusted connection.');
        $request->server->set('REMOTE_ADDR', '1.1.1.1');
        $this->assertEquals(443, $request->getPort(), 'With only PROTO set and value is 1, getPort() defaults to 443.');

        $request = Request::create('http://example.com', 'GET', [], [], [], [
            'HTTP_X_FORWARDED_PROTO' => 'something-else',
        ]);
        $port = $request->getPort();
        $this->assertEquals(80, $port, 'With only PROTO set and value is not recognized, getPort() defaults to 80.');
    }

    /**
     * @expectedException \RuntimeException
     */
    public function testGetHostWithFakeHttpHostValue()
    {
        $request = new Request();
        $request->initialize([], [], [], [], [], ['HTTP_HOST' => 'www.host.com?query=string']);
        $request->getHost();
    }

    public function testGetSetMethod()
    {
        $request = new Request();

        $this->assertEquals('GET', $request->getMethod(), '->getMethod() returns GET if no method is defined');

        $request->setMethod('get');
        $this->assertEquals('GET', $request->getMethod(), '->getMethod() returns an uppercased string');

        $request->setMethod('PURGE');
        $this->assertEquals('PURGE', $request->getMethod(), '->getMethod() returns the method even if it is not a standard one');

        $request->setMethod('POST');
        $this->assertEquals('POST', $request->getMethod(), '->getMethod() returns the method POST if no _method is defined');

        $request->setMethod('POST');
        $request->request->set('_method', 'purge');
        $this->assertEquals('POST', $request->getMethod(), '->getMethod() does not return the method from _method if defined and POST but support not enabled');

        $request = new Request();
        $request->setMethod('POST');
        $request->request->set('_method', 'purge');

        $this->assertFalse(Request::getHttpMethodParameterOverride(), 'httpMethodParameterOverride should be disabled by default');

        Request::enableHttpMethodParameterOverride();

        $this->assertTrue(Request::getHttpMethodParameterOverride(), 'httpMethodParameterOverride should be enabled now but it is not');

        $this->assertEquals('PURGE', $request->getMethod(), '->getMethod() returns the method from _method if defined and POST');
        $this->disableHttpMethodParameterOverride();

        $request = new Request();
        $request->setMethod('POST');
        $request->query->set('_method', 'purge');
        $this->assertEquals('POST', $request->getMethod(), '->getMethod() does not return the method from _method if defined and POST but support not enabled');

        $request = new Request();
        $request->setMethod('POST');
        $request->query->set('_method', 'purge');
        Request::enableHttpMethodParameterOverride();
        $this->assertEquals('PURGE', $request->getMethod(), '->getMethod() returns the method from _method if defined and POST');
        $this->disableHttpMethodParameterOverride();

        $request = new Request();
        $request->setMethod('POST');
        $request->headers->set('X-HTTP-METHOD-OVERRIDE', 'delete');
        $this->assertEquals('DELETE', $request->getMethod(), '->getMethod() returns the method from X-HTTP-Method-Override even though _method is set if defined and POST');

        $request = new Request();
        $request->setMethod('POST');
        $request->headers->set('X-HTTP-METHOD-OVERRIDE', 'delete');
        $this->assertEquals('DELETE', $request->getMethod(), '->getMethod() returns the method from X-HTTP-Method-Override if defined and POST');

        $request = new Request();
        $request->setMethod('POST');
        $request->query->set('_method', ['delete', 'patch']);
        $this->assertSame('POST', $request->getMethod(), '->getMethod() returns the request method if invalid type is defined in query');
    }

    /**
     * @dataProvider getClientIpsProvider
     */
    public function testGetClientIp($expected, $remoteAddr, $httpForwardedFor, $trustedProxies)
    {
        $request = $this->getRequestInstanceForClientIpTests($remoteAddr, $httpForwardedFor, $trustedProxies);

        $this->assertEquals($expected[0], $request->getClientIp());
    }

    /**
     * @dataProvider getClientIpsProvider
     */
    public function testGetClientIps($expected, $remoteAddr, $httpForwardedFor, $trustedProxies)
    {
        $request = $this->getRequestInstanceForClientIpTests($remoteAddr, $httpForwardedFor, $trustedProxies);

        $this->assertEquals($expected, $request->getClientIps());
    }

    /**
     * @dataProvider getClientIpsForwardedProvider
     */
    public function testGetClientIpsForwarded($expected, $remoteAddr, $httpForwarded, $trustedProxies)
    {
        $request = $this->getRequestInstanceForClientIpsForwardedTests($remoteAddr, $httpForwarded, $trustedProxies);

        $this->assertEquals($expected, $request->getClientIps());
    }

    public function getClientIpsForwardedProvider()
    {
        //              $expected                                  $remoteAddr  $httpForwarded                                       $trustedProxies
<<<<<<< HEAD
        return array(
            array(array('127.0.0.1'),                              '127.0.0.1', 'for="_gazonk"',                                      null),
            array(array('127.0.0.1'),                              '127.0.0.1', 'for="_gazonk"',                                      array('127.0.0.1')),
            array(array('88.88.88.88'),                            '127.0.0.1', 'for="88.88.88.88:80"',                               array('127.0.0.1')),
            array(array('192.0.2.60'),                             '::1',       'for=192.0.2.60;proto=http;by=203.0.113.43',          array('::1')),
            array(array('2620:0:1cfe:face:b00c::3', '192.0.2.43'), '::1',       'for=192.0.2.43, for="[2620:0:1cfe:face:b00c::3]"',   array('::1')),
            array(array('2001:db8:cafe::17'),                      '::1',       'for="[2001:db8:cafe::17]:4711',                      array('::1')),
        );
=======
        return [
            [['127.0.0.1'],                              '127.0.0.1', 'for="_gazonk"',                                      null],
            [['127.0.0.1'],                              '127.0.0.1', 'for="_gazonk"',                                      ['127.0.0.1']],
            [['88.88.88.88'],                            '127.0.0.1', 'for="88.88.88.88:80"',                               ['127.0.0.1']],
            [['192.0.2.60'],                             '::1',       'for=192.0.2.60;proto=http;by=203.0.113.43',          ['::1']],
            [['2620:0:1cfe:face:b00c::3', '192.0.2.43'], '::1',       'for=192.0.2.43, for="[2620:0:1cfe:face:b00c::3]"',   ['::1']],
            [['2001:db8:cafe::17'],                      '::1',       'for="[2001:db8:cafe::17]:4711',                      ['::1']],
        ];
>>>>>>> c0c03a3b
    }

    public function getClientIpsProvider()
    {
        //        $expected                          $remoteAddr                 $httpForwardedFor            $trustedProxies
        return [
            // simple IPv4
            [['88.88.88.88'],              '88.88.88.88',              null,                        null],
            // trust the IPv4 remote addr
            [['88.88.88.88'],              '88.88.88.88',              null,                        ['88.88.88.88']],

            // simple IPv6
            [['::1'],                      '::1',                      null,                        null],
            // trust the IPv6 remote addr
            [['::1'],                      '::1',                      null,                        ['::1']],

            // forwarded for with remote IPv4 addr not trusted
            [['127.0.0.1'],                '127.0.0.1',                '88.88.88.88',               null],
            // forwarded for with remote IPv4 addr trusted + comma
            [['88.88.88.88'],              '127.0.0.1',                '88.88.88.88,',              ['127.0.0.1']],
            // forwarded for with remote IPv4 and all FF addrs trusted
            [['88.88.88.88'],              '127.0.0.1',                '88.88.88.88',               ['127.0.0.1', '88.88.88.88']],
            // forwarded for with remote IPv4 range trusted
            [['88.88.88.88'],              '123.45.67.89',             '88.88.88.88',               ['123.45.67.0/24']],

            // forwarded for with remote IPv6 addr not trusted
            [['1620:0:1cfe:face:b00c::3'], '1620:0:1cfe:face:b00c::3', '2620:0:1cfe:face:b00c::3',  null],
            // forwarded for with remote IPv6 addr trusted
            [['2620:0:1cfe:face:b00c::3'], '1620:0:1cfe:face:b00c::3', '2620:0:1cfe:face:b00c::3',  ['1620:0:1cfe:face:b00c::3']],
            // forwarded for with remote IPv6 range trusted
            [['88.88.88.88'],              '2a01:198:603:0:396e:4789:8e99:890f', '88.88.88.88',     ['2a01:198:603:0::/65']],

            // multiple forwarded for with remote IPv4 addr trusted
            [['88.88.88.88', '87.65.43.21', '127.0.0.1'], '123.45.67.89', '127.0.0.1, 87.65.43.21, 88.88.88.88', ['123.45.67.89']],
            // multiple forwarded for with remote IPv4 addr and some reverse proxies trusted
            [['87.65.43.21', '127.0.0.1'], '123.45.67.89',             '127.0.0.1, 87.65.43.21, 88.88.88.88', ['123.45.67.89', '88.88.88.88']],
            // multiple forwarded for with remote IPv4 addr and some reverse proxies trusted but in the middle
            [['88.88.88.88', '127.0.0.1'], '123.45.67.89',             '127.0.0.1, 87.65.43.21, 88.88.88.88', ['123.45.67.89', '87.65.43.21']],
            // multiple forwarded for with remote IPv4 addr and all reverse proxies trusted
            [['127.0.0.1'],                '123.45.67.89',             '127.0.0.1, 87.65.43.21, 88.88.88.88', ['123.45.67.89', '87.65.43.21', '88.88.88.88', '127.0.0.1']],

            // multiple forwarded for with remote IPv6 addr trusted
            [['2620:0:1cfe:face:b00c::3', '3620:0:1cfe:face:b00c::3'], '1620:0:1cfe:face:b00c::3', '3620:0:1cfe:face:b00c::3,2620:0:1cfe:face:b00c::3', ['1620:0:1cfe:face:b00c::3']],
            // multiple forwarded for with remote IPv6 addr and some reverse proxies trusted
            [['3620:0:1cfe:face:b00c::3'], '1620:0:1cfe:face:b00c::3', '3620:0:1cfe:face:b00c::3,2620:0:1cfe:face:b00c::3', ['1620:0:1cfe:face:b00c::3', '2620:0:1cfe:face:b00c::3']],
            // multiple forwarded for with remote IPv4 addr and some reverse proxies trusted but in the middle
            [['2620:0:1cfe:face:b00c::3', '4620:0:1cfe:face:b00c::3'], '1620:0:1cfe:face:b00c::3', '4620:0:1cfe:face:b00c::3,3620:0:1cfe:face:b00c::3,2620:0:1cfe:face:b00c::3', ['1620:0:1cfe:face:b00c::3', '3620:0:1cfe:face:b00c::3']],

            // client IP with port
            [['88.88.88.88'], '127.0.0.1', '88.88.88.88:12345, 127.0.0.1', ['127.0.0.1']],

            // invalid forwarded IP is ignored
            [['88.88.88.88'], '127.0.0.1', 'unknown,88.88.88.88', ['127.0.0.1']],
            [['88.88.88.88'], '127.0.0.1', '}__test|O:21:&quot;JDatabaseDriverMysqli&quot;:3:{s:2,88.88.88.88', ['127.0.0.1']],
        ];
    }

    /**
     * @expectedException \Symfony\Component\HttpFoundation\Exception\ConflictingHeadersException
     * @dataProvider getClientIpsWithConflictingHeadersProvider
     */
    public function testGetClientIpsWithConflictingHeaders($httpForwarded, $httpXForwardedFor)
    {
        $request = new Request();

        $server = [
            'REMOTE_ADDR' => '88.88.88.88',
            'HTTP_FORWARDED' => $httpForwarded,
            'HTTP_X_FORWARDED_FOR' => $httpXForwardedFor,
        ];

        Request::setTrustedProxies(['88.88.88.88'], Request::HEADER_X_FORWARDED_ALL | Request::HEADER_FORWARDED);

        $request->initialize([], [], [], [], [], $server);

        $request->getClientIps();
    }

    /**
     * @dataProvider getClientIpsWithConflictingHeadersProvider
     */
    public function testGetClientIpsOnlyXHttpForwardedForTrusted($httpForwarded, $httpXForwardedFor)
    {
        $request = new Request();

        $server = [
            'REMOTE_ADDR' => '88.88.88.88',
            'HTTP_FORWARDED' => $httpForwarded,
            'HTTP_X_FORWARDED_FOR' => $httpXForwardedFor,
        ];

        Request::setTrustedProxies(['88.88.88.88'], Request::HEADER_X_FORWARDED_FOR);

        $request->initialize([], [], [], [], [], $server);

        $this->assertSame(array_reverse(explode(',', $httpXForwardedFor)), $request->getClientIps());
    }

    public function getClientIpsWithConflictingHeadersProvider()
    {
        //        $httpForwarded                   $httpXForwardedFor
        return [
            ['for=87.65.43.21',                 '192.0.2.60'],
            ['for=87.65.43.21, for=192.0.2.60', '192.0.2.60'],
            ['for=192.0.2.60',                  '192.0.2.60,87.65.43.21'],
            ['for="::face", for=192.0.2.60',    '192.0.2.60,192.0.2.43'],
            ['for=87.65.43.21, for=192.0.2.60', '192.0.2.60,87.65.43.21'],
        ];
    }

    /**
     * @dataProvider getClientIpsWithAgreeingHeadersProvider
     */
    public function testGetClientIpsWithAgreeingHeaders($httpForwarded, $httpXForwardedFor, $expectedIps)
    {
        $request = new Request();

        $server = [
            'REMOTE_ADDR' => '88.88.88.88',
            'HTTP_FORWARDED' => $httpForwarded,
            'HTTP_X_FORWARDED_FOR' => $httpXForwardedFor,
        ];

        Request::setTrustedProxies(['88.88.88.88'], -1);

        $request->initialize([], [], [], [], [], $server);

        $clientIps = $request->getClientIps();

        $this->assertSame($expectedIps, $clientIps);
    }

    public function getClientIpsWithAgreeingHeadersProvider()
    {
        //        $httpForwarded                               $httpXForwardedFor
        return [
            ['for="192.0.2.60"',                          '192.0.2.60',             ['192.0.2.60']],
            ['for=192.0.2.60, for=87.65.43.21',           '192.0.2.60,87.65.43.21', ['87.65.43.21', '192.0.2.60']],
            ['for="[::face]", for=192.0.2.60',            '::face,192.0.2.60',      ['192.0.2.60', '::face']],
            ['for="192.0.2.60:80"',                       '192.0.2.60',             ['192.0.2.60']],
            ['for=192.0.2.60;proto=http;by=203.0.113.43', '192.0.2.60',             ['192.0.2.60']],
            ['for="[2001:db8:cafe::17]:4711"',            '2001:db8:cafe::17',      ['2001:db8:cafe::17']],
        ];
    }

    public function testGetContentWorksTwiceInDefaultMode()
    {
        $req = new Request();
        $this->assertEquals('', $req->getContent());
        $this->assertEquals('', $req->getContent());
    }

    public function testGetContentReturnsResource()
    {
        $req = new Request();
        $retval = $req->getContent(true);
        $this->assertInternalType('resource', $retval);
        $this->assertEquals('', fread($retval, 1));
        $this->assertTrue(feof($retval));
    }

    public function testGetContentReturnsResourceWhenContentSetInConstructor()
    {
        $req = new Request([], [], [], [], [], [], 'MyContent');
        $resource = $req->getContent(true);

        $this->assertInternalType('resource', $resource);
        $this->assertEquals('MyContent', stream_get_contents($resource));
    }

    public function testContentAsResource()
    {
        $resource = fopen('php://memory', 'r+');
        fwrite($resource, 'My other content');
        rewind($resource);

        $req = new Request([], [], [], [], [], [], $resource);
        $this->assertEquals('My other content', stream_get_contents($req->getContent(true)));
        $this->assertEquals('My other content', $req->getContent());
    }

    public function getContentCantBeCalledTwiceWithResourcesProvider()
    {
        return [
            'Resource then fetch' => [true, false],
            'Resource then resource' => [true, true],
        ];
    }

    /**
     * @dataProvider getContentCanBeCalledTwiceWithResourcesProvider
     */
    public function testGetContentCanBeCalledTwiceWithResources($first, $second)
    {
        $req = new Request();
        $a = $req->getContent($first);
        $b = $req->getContent($second);

        if ($first) {
            $a = stream_get_contents($a);
        }

        if ($second) {
            $b = stream_get_contents($b);
        }

        $this->assertSame($a, $b);
    }

    public function getContentCanBeCalledTwiceWithResourcesProvider()
    {
        return [
            'Fetch then fetch' => [false, false],
            'Fetch then resource' => [false, true],
            'Resource then fetch' => [true, false],
            'Resource then resource' => [true, true],
        ];
    }

    public function provideOverloadedMethods()
    {
        return [
            ['PUT'],
            ['DELETE'],
            ['PATCH'],
            ['put'],
            ['delete'],
            ['patch'],
        ];
    }

    /**
     * @dataProvider provideOverloadedMethods
     */
    public function testCreateFromGlobals($method)
    {
        $normalizedMethod = strtoupper($method);

        $_GET['foo1'] = 'bar1';
        $_POST['foo2'] = 'bar2';
        $_COOKIE['foo3'] = 'bar3';
        $_FILES['foo4'] = ['bar4'];
        $_SERVER['foo5'] = 'bar5';

        $request = Request::createFromGlobals();
        $this->assertEquals('bar1', $request->query->get('foo1'), '::fromGlobals() uses values from $_GET');
        $this->assertEquals('bar2', $request->request->get('foo2'), '::fromGlobals() uses values from $_POST');
        $this->assertEquals('bar3', $request->cookies->get('foo3'), '::fromGlobals() uses values from $_COOKIE');
        $this->assertEquals(['bar4'], $request->files->get('foo4'), '::fromGlobals() uses values from $_FILES');
        $this->assertEquals('bar5', $request->server->get('foo5'), '::fromGlobals() uses values from $_SERVER');

        unset($_GET['foo1'], $_POST['foo2'], $_COOKIE['foo3'], $_FILES['foo4'], $_SERVER['foo5']);

        $_SERVER['REQUEST_METHOD'] = $method;
        $_SERVER['CONTENT_TYPE'] = 'application/x-www-form-urlencoded';
        $request = RequestContentProxy::createFromGlobals();
        $this->assertEquals($normalizedMethod, $request->getMethod());
        $this->assertEquals('mycontent', $request->request->get('content'));

        unset($_SERVER['REQUEST_METHOD'], $_SERVER['CONTENT_TYPE']);

        Request::createFromGlobals();
        Request::enableHttpMethodParameterOverride();
        $_POST['_method'] = $method;
        $_POST['foo6'] = 'bar6';
        $_SERVER['REQUEST_METHOD'] = 'PoSt';
        $request = Request::createFromGlobals();
        $this->assertEquals($normalizedMethod, $request->getMethod());
        $this->assertEquals('POST', $request->getRealMethod());
        $this->assertEquals('bar6', $request->request->get('foo6'));

        unset($_POST['_method'], $_POST['foo6'], $_SERVER['REQUEST_METHOD']);
        $this->disableHttpMethodParameterOverride();
    }

    public function testOverrideGlobals()
    {
        $request = new Request();
        $request->initialize(['foo' => 'bar']);

        // as the Request::overrideGlobals really work, it erase $_SERVER, so we must backup it
        $server = $_SERVER;

        $request->overrideGlobals();

        $this->assertEquals(['foo' => 'bar'], $_GET);

        $request->initialize([], ['foo' => 'bar']);
        $request->overrideGlobals();

        $this->assertEquals(['foo' => 'bar'], $_POST);

        $this->assertArrayNotHasKey('HTTP_X_FORWARDED_PROTO', $_SERVER);

        $request->headers->set('X_FORWARDED_PROTO', 'https');

        Request::setTrustedProxies(['1.1.1.1'], Request::HEADER_X_FORWARDED_ALL);
        $this->assertFalse($request->isSecure());
        $request->server->set('REMOTE_ADDR', '1.1.1.1');
        $this->assertTrue($request->isSecure());

        $request->overrideGlobals();

        $this->assertArrayHasKey('HTTP_X_FORWARDED_PROTO', $_SERVER);

        $request->headers->set('CONTENT_TYPE', 'multipart/form-data');
        $request->headers->set('CONTENT_LENGTH', 12345);

        $request->overrideGlobals();

        $this->assertArrayHasKey('CONTENT_TYPE', $_SERVER);
        $this->assertArrayHasKey('CONTENT_LENGTH', $_SERVER);

        $request->initialize(['foo' => 'bar', 'baz' => 'foo']);
        $request->query->remove('baz');

        $request->overrideGlobals();

        $this->assertEquals(['foo' => 'bar'], $_GET);
        $this->assertEquals('foo=bar', $_SERVER['QUERY_STRING']);
        $this->assertEquals('foo=bar', $request->server->get('QUERY_STRING'));

        // restore initial $_SERVER array
        $_SERVER = $server;
    }

    public function testGetScriptName()
    {
        $request = new Request();
        $this->assertEquals('', $request->getScriptName());

        $server = [];
        $server['SCRIPT_NAME'] = '/index.php';

        $request->initialize([], [], [], [], [], $server);

        $this->assertEquals('/index.php', $request->getScriptName());

        $server = [];
        $server['ORIG_SCRIPT_NAME'] = '/frontend.php';
        $request->initialize([], [], [], [], [], $server);

        $this->assertEquals('/frontend.php', $request->getScriptName());

        $server = [];
        $server['SCRIPT_NAME'] = '/index.php';
        $server['ORIG_SCRIPT_NAME'] = '/frontend.php';
        $request->initialize([], [], [], [], [], $server);

        $this->assertEquals('/index.php', $request->getScriptName());
    }

    public function testGetBasePath()
    {
        $request = new Request();
        $this->assertEquals('', $request->getBasePath());

        $server = [];
        $server['SCRIPT_FILENAME'] = '/some/where/index.php';
        $request->initialize([], [], [], [], [], $server);
        $this->assertEquals('', $request->getBasePath());

        $server = [];
        $server['SCRIPT_FILENAME'] = '/some/where/index.php';
        $server['SCRIPT_NAME'] = '/index.php';
        $request->initialize([], [], [], [], [], $server);

        $this->assertEquals('', $request->getBasePath());

        $server = [];
        $server['SCRIPT_FILENAME'] = '/some/where/index.php';
        $server['PHP_SELF'] = '/index.php';
        $request->initialize([], [], [], [], [], $server);

        $this->assertEquals('', $request->getBasePath());

        $server = [];
        $server['SCRIPT_FILENAME'] = '/some/where/index.php';
        $server['ORIG_SCRIPT_NAME'] = '/index.php';
        $request->initialize([], [], [], [], [], $server);

        $this->assertEquals('', $request->getBasePath());
    }

    public function testGetPathInfo()
    {
        $request = new Request();
        $this->assertEquals('/', $request->getPathInfo());

        $server = [];
        $server['REQUEST_URI'] = '/path/info';
        $request->initialize([], [], [], [], [], $server);

        $this->assertEquals('/path/info', $request->getPathInfo());

        $server = [];
        $server['REQUEST_URI'] = '/path%20test/info';
        $request->initialize([], [], [], [], [], $server);

        $this->assertEquals('/path%20test/info', $request->getPathInfo());

        $server = [];
        $server['REQUEST_URI'] = '?a=b';
        $request->initialize([], [], [], [], [], $server);

        $this->assertEquals('/', $request->getPathInfo());
    }

    public function testGetParameterPrecedence()
    {
        $request = new Request();
        $request->attributes->set('foo', 'attr');
        $request->query->set('foo', 'query');
        $request->request->set('foo', 'body');

        $this->assertSame('attr', $request->get('foo'));

        $request->attributes->remove('foo');
        $this->assertSame('query', $request->get('foo'));

        $request->query->remove('foo');
        $this->assertSame('body', $request->get('foo'));

        $request->request->remove('foo');
        $this->assertNull($request->get('foo'));
    }

    public function testGetPreferredLanguage()
    {
        $request = new Request();
        $this->assertNull($request->getPreferredLanguage());
        $this->assertNull($request->getPreferredLanguage([]));
        $this->assertEquals('fr', $request->getPreferredLanguage(['fr']));
        $this->assertEquals('fr', $request->getPreferredLanguage(['fr', 'en']));
        $this->assertEquals('en', $request->getPreferredLanguage(['en', 'fr']));
        $this->assertEquals('fr-ch', $request->getPreferredLanguage(['fr-ch', 'fr-fr']));

        $request = new Request();
        $request->headers->set('Accept-language', 'zh, en-us; q=0.8, en; q=0.6');
        $this->assertEquals('en', $request->getPreferredLanguage(['en', 'en-us']));

        $request = new Request();
        $request->headers->set('Accept-language', 'zh, en-us; q=0.8, en; q=0.6');
        $this->assertEquals('en', $request->getPreferredLanguage(['fr', 'en']));

        $request = new Request();
        $request->headers->set('Accept-language', 'zh, en-us; q=0.8');
        $this->assertEquals('en', $request->getPreferredLanguage(['fr', 'en']));

        $request = new Request();
        $request->headers->set('Accept-language', 'zh, en-us; q=0.8, fr-fr; q=0.6, fr; q=0.5');
        $this->assertEquals('en', $request->getPreferredLanguage(['fr', 'en']));
    }

    public function testIsXmlHttpRequest()
    {
        $request = new Request();
        $this->assertFalse($request->isXmlHttpRequest());

        $request->headers->set('X-Requested-With', 'XMLHttpRequest');
        $this->assertTrue($request->isXmlHttpRequest());

        $request->headers->remove('X-Requested-With');
        $this->assertFalse($request->isXmlHttpRequest());
    }

    /**
     * @requires extension intl
     */
    public function testIntlLocale()
    {
        $request = new Request();

        $request->setDefaultLocale('fr');
        $this->assertEquals('fr', $request->getLocale());
        $this->assertEquals('fr', \Locale::getDefault());

        $request->setLocale('en');
        $this->assertEquals('en', $request->getLocale());
        $this->assertEquals('en', \Locale::getDefault());

        $request->setDefaultLocale('de');
        $this->assertEquals('en', $request->getLocale());
        $this->assertEquals('en', \Locale::getDefault());
    }

    public function testGetCharsets()
    {
        $request = new Request();
        $this->assertEquals([], $request->getCharsets());
        $request->headers->set('Accept-Charset', 'ISO-8859-1, US-ASCII, UTF-8; q=0.8, ISO-10646-UCS-2; q=0.6');
        $this->assertEquals([], $request->getCharsets()); // testing caching

        $request = new Request();
        $request->headers->set('Accept-Charset', 'ISO-8859-1, US-ASCII, UTF-8; q=0.8, ISO-10646-UCS-2; q=0.6');
        $this->assertEquals(['ISO-8859-1', 'US-ASCII', 'UTF-8', 'ISO-10646-UCS-2'], $request->getCharsets());

        $request = new Request();
        $request->headers->set('Accept-Charset', 'ISO-8859-1,utf-8;q=0.7,*;q=0.7');
        $this->assertEquals(['ISO-8859-1', 'utf-8', '*'], $request->getCharsets());
    }

    public function testGetEncodings()
    {
        $request = new Request();
        $this->assertEquals([], $request->getEncodings());
        $request->headers->set('Accept-Encoding', 'gzip,deflate,sdch');
        $this->assertEquals([], $request->getEncodings()); // testing caching

        $request = new Request();
        $request->headers->set('Accept-Encoding', 'gzip,deflate,sdch');
        $this->assertEquals(['gzip', 'deflate', 'sdch'], $request->getEncodings());

        $request = new Request();
        $request->headers->set('Accept-Encoding', 'gzip;q=0.4,deflate;q=0.9,compress;q=0.7');
        $this->assertEquals(['deflate', 'compress', 'gzip'], $request->getEncodings());
    }

    public function testGetAcceptableContentTypes()
    {
        $request = new Request();
        $this->assertEquals([], $request->getAcceptableContentTypes());
        $request->headers->set('Accept', 'application/vnd.wap.wmlscriptc, text/vnd.wap.wml, application/vnd.wap.xhtml+xml, application/xhtml+xml, text/html, multipart/mixed, */*');
        $this->assertEquals([], $request->getAcceptableContentTypes()); // testing caching

        $request = new Request();
        $request->headers->set('Accept', 'application/vnd.wap.wmlscriptc, text/vnd.wap.wml, application/vnd.wap.xhtml+xml, application/xhtml+xml, text/html, multipart/mixed, */*');
        $this->assertEquals(['application/vnd.wap.wmlscriptc', 'text/vnd.wap.wml', 'application/vnd.wap.xhtml+xml', 'application/xhtml+xml', 'text/html', 'multipart/mixed', '*/*'], $request->getAcceptableContentTypes());
    }

    public function testGetLanguages()
    {
        $request = new Request();
        $this->assertEquals([], $request->getLanguages());

        $request = new Request();
        $request->headers->set('Accept-language', 'zh, en-us; q=0.8, en; q=0.6');
        $this->assertEquals(['zh', 'en_US', 'en'], $request->getLanguages());
        $this->assertEquals(['zh', 'en_US', 'en'], $request->getLanguages());

        $request = new Request();
        $request->headers->set('Accept-language', 'zh, en-us; q=0.6, en; q=0.8');
        $this->assertEquals(['zh', 'en', 'en_US'], $request->getLanguages()); // Test out of order qvalues

        $request = new Request();
        $request->headers->set('Accept-language', 'zh, en, en-us');
        $this->assertEquals(['zh', 'en', 'en_US'], $request->getLanguages()); // Test equal weighting without qvalues

        $request = new Request();
        $request->headers->set('Accept-language', 'zh; q=0.6, en, en-us; q=0.6');
        $this->assertEquals(['en', 'zh', 'en_US'], $request->getLanguages()); // Test equal weighting with qvalues

        $request = new Request();
        $request->headers->set('Accept-language', 'zh, i-cherokee; q=0.6');
        $this->assertEquals(['zh', 'cherokee'], $request->getLanguages());
    }

    public function testGetRequestFormat()
    {
        $request = new Request();
        $this->assertEquals('html', $request->getRequestFormat());

        // Ensure that setting different default values over time is possible,
        // aka. setRequestFormat determines the state.
        $this->assertEquals('json', $request->getRequestFormat('json'));
        $this->assertEquals('html', $request->getRequestFormat('html'));

        $request = new Request();
        $this->assertNull($request->getRequestFormat(null));

        $request = new Request();
        $this->assertNull($request->setRequestFormat('foo'));
        $this->assertEquals('foo', $request->getRequestFormat(null));

        $request = new Request(['_format' => 'foo']);
        $this->assertEquals('html', $request->getRequestFormat());
    }

    public function testHasSession()
    {
        $request = new Request();

        $this->assertFalse($request->hasSession());
        $request->setSession(new Session(new MockArraySessionStorage()));
        $this->assertTrue($request->hasSession());
    }

    public function testGetSession()
    {
        $request = new Request();

        $request->setSession(new Session(new MockArraySessionStorage()));
        $this->assertTrue($request->hasSession());

        $session = $request->getSession();
        $this->assertObjectHasAttribute('storage', $session);
        $this->assertObjectHasAttribute('flashName', $session);
        $this->assertObjectHasAttribute('attributeName', $session);
    }

    /**
     * @group legacy
     * @expectedDeprecation Calling "Symfony\Component\HttpFoundation\Request::getSession()" when no session has been set is deprecated since Symfony 4.1 and will throw an exception in 5.0. Use "hasSession()" instead.
     */
    public function testGetSessionNullable()
    {
        (new Request())->getSession();
    }

    public function testHasPreviousSession()
    {
        $request = new Request();

        $this->assertFalse($request->hasPreviousSession());
        $request->cookies->set('MOCKSESSID', 'foo');
        $this->assertFalse($request->hasPreviousSession());
        $request->setSession(new Session(new MockArraySessionStorage()));
        $this->assertTrue($request->hasPreviousSession());
    }

    public function testToString()
    {
        $request = new Request();

        $request->headers->set('Accept-language', 'zh, en-us; q=0.8, en; q=0.6');
        $request->cookies->set('Foo', 'Bar');

        $asString = (string) $request;

        $this->assertContains('Accept-Language: zh, en-us; q=0.8, en; q=0.6', $asString);
        $this->assertContains('Cookie: Foo=Bar', $asString);

        $request->cookies->set('Another', 'Cookie');

        $asString = (string) $request;

        $this->assertContains('Cookie: Foo=Bar; Another=Cookie', $asString);
    }

    public function testIsMethod()
    {
        $request = new Request();
        $request->setMethod('POST');
        $this->assertTrue($request->isMethod('POST'));
        $this->assertTrue($request->isMethod('post'));
        $this->assertFalse($request->isMethod('GET'));
        $this->assertFalse($request->isMethod('get'));

        $request->setMethod('GET');
        $this->assertTrue($request->isMethod('GET'));
        $this->assertTrue($request->isMethod('get'));
        $this->assertFalse($request->isMethod('POST'));
        $this->assertFalse($request->isMethod('post'));
    }

    /**
     * @dataProvider getBaseUrlData
     */
    public function testGetBaseUrl($uri, $server, $expectedBaseUrl, $expectedPathInfo)
    {
        $request = Request::create($uri, 'GET', [], [], [], $server);

        $this->assertSame($expectedBaseUrl, $request->getBaseUrl(), 'baseUrl');
        $this->assertSame($expectedPathInfo, $request->getPathInfo(), 'pathInfo');
    }

    public function getBaseUrlData()
    {
        return [
            [
                '/fruit/strawberry/1234index.php/blah',
                [
                    'SCRIPT_FILENAME' => 'E:/Sites/cc-new/public_html/fruit/index.php',
                    'SCRIPT_NAME' => '/fruit/index.php',
                    'PHP_SELF' => '/fruit/index.php',
                ],
                '/fruit',
                '/strawberry/1234index.php/blah',
            ],
            [
                '/fruit/strawberry/1234index.php/blah',
                [
                    'SCRIPT_FILENAME' => 'E:/Sites/cc-new/public_html/index.php',
                    'SCRIPT_NAME' => '/index.php',
                    'PHP_SELF' => '/index.php',
                ],
                '',
                '/fruit/strawberry/1234index.php/blah',
            ],
            [
                '/foo%20bar/',
                [
                    'SCRIPT_FILENAME' => '/home/John Doe/public_html/foo bar/app.php',
                    'SCRIPT_NAME' => '/foo bar/app.php',
                    'PHP_SELF' => '/foo bar/app.php',
                ],
                '/foo%20bar',
                '/',
            ],
            [
                '/foo%20bar/home',
                [
                    'SCRIPT_FILENAME' => '/home/John Doe/public_html/foo bar/app.php',
                    'SCRIPT_NAME' => '/foo bar/app.php',
                    'PHP_SELF' => '/foo bar/app.php',
                ],
                '/foo%20bar',
                '/home',
            ],
            [
                '/foo%20bar/app.php/home',
                [
                    'SCRIPT_FILENAME' => '/home/John Doe/public_html/foo bar/app.php',
                    'SCRIPT_NAME' => '/foo bar/app.php',
                    'PHP_SELF' => '/foo bar/app.php',
                ],
                '/foo%20bar/app.php',
                '/home',
            ],
            [
                '/foo%20bar/app.php/home%3Dbaz',
                [
                    'SCRIPT_FILENAME' => '/home/John Doe/public_html/foo bar/app.php',
                    'SCRIPT_NAME' => '/foo bar/app.php',
                    'PHP_SELF' => '/foo bar/app.php',
                ],
                '/foo%20bar/app.php',
                '/home%3Dbaz',
            ],
            [
                '/foo/bar+baz',
                [
                    'SCRIPT_FILENAME' => '/home/John Doe/public_html/foo/app.php',
                    'SCRIPT_NAME' => '/foo/app.php',
                    'PHP_SELF' => '/foo/app.php',
                ],
                '/foo',
                '/bar+baz',
            ],
        ];
    }

    /**
     * @dataProvider urlencodedStringPrefixData
     */
    public function testUrlencodedStringPrefix($string, $prefix, $expect)
    {
        $request = new Request();

        $me = new \ReflectionMethod($request, 'getUrlencodedPrefix');
        $me->setAccessible(true);

        $this->assertSame($expect, $me->invoke($request, $string, $prefix));
    }

    public function urlencodedStringPrefixData()
    {
        return [
            ['foo', 'foo', 'foo'],
            ['fo%6f', 'foo', 'fo%6f'],
            ['foo/bar', 'foo', 'foo'],
            ['fo%6f/bar', 'foo', 'fo%6f'],
            ['f%6f%6f/bar', 'foo', 'f%6f%6f'],
            ['%66%6F%6F/bar', 'foo', '%66%6F%6F'],
            ['fo+o/bar', 'fo+o', 'fo+o'],
            ['fo%2Bo/bar', 'fo+o', 'fo%2Bo'],
        ];
    }

    private function disableHttpMethodParameterOverride()
    {
        $class = new \ReflectionClass('Symfony\\Component\\HttpFoundation\\Request');
        $property = $class->getProperty('httpMethodParameterOverride');
        $property->setAccessible(true);
        $property->setValue(false);
    }

    private function getRequestInstanceForClientIpTests($remoteAddr, $httpForwardedFor, $trustedProxies)
    {
        $request = new Request();

        $server = ['REMOTE_ADDR' => $remoteAddr];
        if (null !== $httpForwardedFor) {
            $server['HTTP_X_FORWARDED_FOR'] = $httpForwardedFor;
        }

        if ($trustedProxies) {
            Request::setTrustedProxies($trustedProxies, Request::HEADER_X_FORWARDED_ALL);
        }

        $request->initialize([], [], [], [], [], $server);

        return $request;
    }

    private function getRequestInstanceForClientIpsForwardedTests($remoteAddr, $httpForwarded, $trustedProxies)
    {
        $request = new Request();

        $server = ['REMOTE_ADDR' => $remoteAddr];

        if (null !== $httpForwarded) {
            $server['HTTP_FORWARDED'] = $httpForwarded;
        }

        if ($trustedProxies) {
            Request::setTrustedProxies($trustedProxies, Request::HEADER_FORWARDED);
        }

        $request->initialize([], [], [], [], [], $server);

        return $request;
    }

    public function testTrustedProxiesXForwardedFor()
    {
        $request = Request::create('http://example.com/');
        $request->server->set('REMOTE_ADDR', '3.3.3.3');
        $request->headers->set('X_FORWARDED_FOR', '1.1.1.1, 2.2.2.2');
        $request->headers->set('X_FORWARDED_HOST', 'foo.example.com:1234, real.example.com:8080');
        $request->headers->set('X_FORWARDED_PROTO', 'https');
        $request->headers->set('X_FORWARDED_PORT', 443);

        // no trusted proxies
        $this->assertEquals('3.3.3.3', $request->getClientIp());
        $this->assertEquals('example.com', $request->getHost());
        $this->assertEquals(80, $request->getPort());
        $this->assertFalse($request->isSecure());

        // disabling proxy trusting
        Request::setTrustedProxies([], Request::HEADER_X_FORWARDED_ALL);
        $this->assertEquals('3.3.3.3', $request->getClientIp());
        $this->assertEquals('example.com', $request->getHost());
        $this->assertEquals(80, $request->getPort());
        $this->assertFalse($request->isSecure());

        // request is forwarded by a non-trusted proxy
        Request::setTrustedProxies(['2.2.2.2'], Request::HEADER_X_FORWARDED_ALL);
        $this->assertEquals('3.3.3.3', $request->getClientIp());
        $this->assertEquals('example.com', $request->getHost());
        $this->assertEquals(80, $request->getPort());
        $this->assertFalse($request->isSecure());

        // trusted proxy via setTrustedProxies()
        Request::setTrustedProxies(['3.3.3.3', '2.2.2.2'], Request::HEADER_X_FORWARDED_ALL);
        $this->assertEquals('1.1.1.1', $request->getClientIp());
        $this->assertEquals('foo.example.com', $request->getHost());
        $this->assertEquals(443, $request->getPort());
        $this->assertTrue($request->isSecure());

        // trusted proxy via setTrustedProxies()
        Request::setTrustedProxies(['3.3.3.4', '2.2.2.2'], Request::HEADER_X_FORWARDED_ALL);
        $this->assertEquals('3.3.3.3', $request->getClientIp());
        $this->assertEquals('example.com', $request->getHost());
        $this->assertEquals(80, $request->getPort());
        $this->assertFalse($request->isSecure());

        // check various X_FORWARDED_PROTO header values
        Request::setTrustedProxies(['3.3.3.3', '2.2.2.2'], Request::HEADER_X_FORWARDED_ALL);
        $request->headers->set('X_FORWARDED_PROTO', 'ssl');
        $this->assertTrue($request->isSecure());

        $request->headers->set('X_FORWARDED_PROTO', 'https, http');
        $this->assertTrue($request->isSecure());
    }

    public function testTrustedProxiesForwarded()
    {
        $request = Request::create('http://example.com/');
        $request->server->set('REMOTE_ADDR', '3.3.3.3');
        $request->headers->set('FORWARDED', 'for=1.1.1.1, host=foo.example.com:8080, proto=https, for=2.2.2.2, host=real.example.com:8080');

        // no trusted proxies
        $this->assertEquals('3.3.3.3', $request->getClientIp());
        $this->assertEquals('example.com', $request->getHost());
        $this->assertEquals(80, $request->getPort());
        $this->assertFalse($request->isSecure());

        // disabling proxy trusting
        Request::setTrustedProxies([], Request::HEADER_FORWARDED);
        $this->assertEquals('3.3.3.3', $request->getClientIp());
        $this->assertEquals('example.com', $request->getHost());
        $this->assertEquals(80, $request->getPort());
        $this->assertFalse($request->isSecure());

        // request is forwarded by a non-trusted proxy
        Request::setTrustedProxies(['2.2.2.2'], Request::HEADER_FORWARDED);
        $this->assertEquals('3.3.3.3', $request->getClientIp());
        $this->assertEquals('example.com', $request->getHost());
        $this->assertEquals(80, $request->getPort());
        $this->assertFalse($request->isSecure());

        // trusted proxy via setTrustedProxies()
        Request::setTrustedProxies(['3.3.3.3', '2.2.2.2'], Request::HEADER_FORWARDED);
        $this->assertEquals('1.1.1.1', $request->getClientIp());
        $this->assertEquals('foo.example.com', $request->getHost());
        $this->assertEquals(8080, $request->getPort());
        $this->assertTrue($request->isSecure());

        // trusted proxy via setTrustedProxies()
        Request::setTrustedProxies(['3.3.3.4', '2.2.2.2'], Request::HEADER_FORWARDED);
        $this->assertEquals('3.3.3.3', $request->getClientIp());
        $this->assertEquals('example.com', $request->getHost());
        $this->assertEquals(80, $request->getPort());
        $this->assertFalse($request->isSecure());

        // check various X_FORWARDED_PROTO header values
        Request::setTrustedProxies(['3.3.3.3', '2.2.2.2'], Request::HEADER_FORWARDED);
        $request->headers->set('FORWARDED', 'proto=ssl');
        $this->assertTrue($request->isSecure());

        $request->headers->set('FORWARDED', 'proto=https, proto=http');
        $this->assertTrue($request->isSecure());
    }

    /**
     * @dataProvider iisRequestUriProvider
     */
    public function testIISRequestUri($headers, $server, $expectedRequestUri)
    {
        $request = new Request();
        $request->headers->replace($headers);
        $request->server->replace($server);

        $this->assertEquals($expectedRequestUri, $request->getRequestUri(), '->getRequestUri() is correct');

        $subRequestUri = '/bar/foo';
        $subRequest = Request::create($subRequestUri, 'get', [], [], [], $request->server->all());
        $this->assertEquals($subRequestUri, $subRequest->getRequestUri(), '->getRequestUri() is correct in sub request');
    }

    public function iisRequestUriProvider()
    {
        return [
            [
                [],
                [
                    'IIS_WasUrlRewritten' => '1',
                    'UNENCODED_URL' => '/foo/bar',
                ],
                '/foo/bar',
            ],
            [
                [],
                [
                    'ORIG_PATH_INFO' => '/foo/bar',
                ],
                '/foo/bar',
            ],
            [
                [],
                [
                    'ORIG_PATH_INFO' => '/foo/bar',
                    'QUERY_STRING' => 'foo=bar',
                ],
                '/foo/bar?foo=bar',
            ],
        ];
    }

    public function testTrustedHosts()
    {
        // create a request
        $request = Request::create('/');

        // no trusted host set -> no host check
        $request->headers->set('host', 'evil.com');
        $this->assertEquals('evil.com', $request->getHost());

        // add a trusted domain and all its subdomains
        Request::setTrustedHosts(['^([a-z]{9}\.)?trusted\.com$']);

        // untrusted host
        $request->headers->set('host', 'evil.com');
        try {
            $request->getHost();
            $this->fail('Request::getHost() should throw an exception when host is not trusted.');
        } catch (SuspiciousOperationException $e) {
            $this->assertEquals('Untrusted Host "evil.com".', $e->getMessage());
        }

        // trusted hosts
        $request->headers->set('host', 'trusted.com');
        $this->assertEquals('trusted.com', $request->getHost());
        $this->assertEquals(80, $request->getPort());

        $request->server->set('HTTPS', true);
        $request->headers->set('host', 'trusted.com');
        $this->assertEquals('trusted.com', $request->getHost());
        $this->assertEquals(443, $request->getPort());
        $request->server->set('HTTPS', false);

        $request->headers->set('host', 'trusted.com:8000');
        $this->assertEquals('trusted.com', $request->getHost());
        $this->assertEquals(8000, $request->getPort());

        $request->headers->set('host', 'subdomain.trusted.com');
        $this->assertEquals('subdomain.trusted.com', $request->getHost());
    }

    public function testSetTrustedHostsDoesNotBreakOnSpecialCharacters()
    {
        Request::setTrustedHosts(['localhost(\.local){0,1}#,example.com', 'localhost']);

        $request = Request::create('/');
        $request->headers->set('host', 'localhost');
        $this->assertSame('localhost', $request->getHost());
    }

    public function testFactory()
    {
        Request::setFactory(function (array $query = [], array $request = [], array $attributes = [], array $cookies = [], array $files = [], array $server = [], $content = null) {
            return new NewRequest();
        });

        $this->assertEquals('foo', Request::create('/')->getFoo());

        Request::setFactory(null);
    }

    /**
     * @dataProvider getLongHostNames
     */
    public function testVeryLongHosts($host)
    {
        $start = microtime(true);

        $request = Request::create('/');
        $request->headers->set('host', $host);
        $this->assertEquals($host, $request->getHost());
        $this->assertLessThan(5, microtime(true) - $start);
    }

    /**
     * @dataProvider getHostValidities
     */
    public function testHostValidity($host, $isValid, $expectedHost = null, $expectedPort = null)
    {
        $request = Request::create('/');
        $request->headers->set('host', $host);

        if ($isValid) {
            $this->assertSame($expectedHost ?: $host, $request->getHost());
            if ($expectedPort) {
                $this->assertSame($expectedPort, $request->getPort());
            }
        } else {
            if (method_exists($this, 'expectException')) {
                $this->expectException(SuspiciousOperationException::class);
                $this->expectExceptionMessage('Invalid Host');
            } else {
                $this->setExpectedException(SuspiciousOperationException::class, 'Invalid Host');
            }

            $request->getHost();
        }
    }

    public function getHostValidities()
    {
        return [
            ['.a', false],
            ['a..', false],
            ['a.', true],
            ["\xE9", false],
            ['[::1]', true],
            ['[::1]:80', true, '[::1]', 80],
            [str_repeat('.', 101), false],
        ];
    }

    public function getLongHostNames()
    {
        return [
            ['a'.str_repeat('.a', 40000)],
            [str_repeat(':', 101)],
        ];
    }

    /**
     * @dataProvider methodIdempotentProvider
     */
    public function testMethodIdempotent($method, $idempotent)
    {
        $request = new Request();
        $request->setMethod($method);
        $this->assertEquals($idempotent, $request->isMethodIdempotent());
    }

    public function methodIdempotentProvider()
    {
        return [
            ['HEAD', true],
            ['GET', true],
            ['POST', false],
            ['PUT', true],
            ['PATCH', false],
            ['DELETE', true],
            ['PURGE', true],
            ['OPTIONS', true],
            ['TRACE', true],
            ['CONNECT', false],
        ];
    }

    /**
     * @dataProvider methodSafeProvider
     */
    public function testMethodSafe($method, $safe)
    {
        $request = new Request();
        $request->setMethod($method);
        $this->assertEquals($safe, $request->isMethodSafe(false));
    }

    public function methodSafeProvider()
    {
        return [
            ['HEAD', true],
            ['GET', true],
            ['POST', false],
            ['PUT', false],
            ['PATCH', false],
            ['DELETE', false],
            ['PURGE', false],
            ['OPTIONS', true],
            ['TRACE', true],
            ['CONNECT', false],
        ];
    }

    /**
     * @expectedException \BadMethodCallException
     */
    public function testMethodSafeChecksCacheable()
    {
        $request = new Request();
        $request->setMethod('OPTIONS');
        $request->isMethodSafe();
    }

    /**
     * @dataProvider methodCacheableProvider
     */
    public function testMethodCacheable($method, $cacheable)
    {
        $request = new Request();
        $request->setMethod($method);
        $this->assertEquals($cacheable, $request->isMethodCacheable());
    }

    public function methodCacheableProvider()
    {
<<<<<<< HEAD
        return array(
            array('HEAD', true),
            array('GET', true),
            array('POST', false),
            array('PUT', false),
            array('PATCH', false),
            array('DELETE', false),
            array('PURGE', false),
            array('OPTIONS', false),
            array('TRACE', false),
            array('CONNECT', false),
        );
=======
        return [
            ['HEAD', true],
            ['GET', true],
            ['POST', false],
            ['PUT', false],
            ['PATCH', false],
            ['DELETE', false],
            ['PURGE', false],
            ['OPTIONS', false],
            ['TRACE', false],
            ['CONNECT', false],
        ];
>>>>>>> c0c03a3b
    }

    /**
     * @dataProvider protocolVersionProvider
     */
    public function testProtocolVersion($serverProtocol, $trustedProxy, $via, $expected)
    {
        if ($trustedProxy) {
            Request::setTrustedProxies(['1.1.1.1'], -1);
        }

        $request = new Request();
        $request->server->set('SERVER_PROTOCOL', $serverProtocol);
        $request->server->set('REMOTE_ADDR', '1.1.1.1');
        $request->headers->set('Via', $via);

        $this->assertSame($expected, $request->getProtocolVersion());
    }

    public function protocolVersionProvider()
    {
        return [
            'untrusted without via' => ['HTTP/2.0', false, '', 'HTTP/2.0'],
            'untrusted with via' => ['HTTP/2.0', false, '1.0 fred, 1.1 nowhere.com (Apache/1.1)', 'HTTP/2.0'],
            'trusted without via' => ['HTTP/2.0', true, '', 'HTTP/2.0'],
            'trusted with via' => ['HTTP/2.0', true, '1.0 fred, 1.1 nowhere.com (Apache/1.1)', 'HTTP/1.0'],
            'trusted with via and protocol name' => ['HTTP/2.0', true, 'HTTP/1.0 fred, HTTP/1.1 nowhere.com (Apache/1.1)', 'HTTP/1.0'],
            'trusted with broken via' => ['HTTP/2.0', true, 'HTTP/1^0 foo', 'HTTP/2.0'],
            'trusted with partially-broken via' => ['HTTP/2.0', true, '1.0 fred, foo', 'HTTP/1.0'],
        ];
    }

    public function nonstandardRequestsData()
    {
        return [
            ['',  '', '/', 'http://host:8080/', ''],
            ['/', '', '/', 'http://host:8080/', ''],

            ['hello/app.php/x',  '', '/x', 'http://host:8080/hello/app.php/x', '/hello', '/hello/app.php'],
            ['/hello/app.php/x', '', '/x', 'http://host:8080/hello/app.php/x', '/hello', '/hello/app.php'],

            ['',      'a=b', '/', 'http://host:8080/?a=b'],
            ['?a=b',  'a=b', '/', 'http://host:8080/?a=b'],
            ['/?a=b', 'a=b', '/', 'http://host:8080/?a=b'],

            ['x',      'a=b', '/x', 'http://host:8080/x?a=b'],
            ['x?a=b',  'a=b', '/x', 'http://host:8080/x?a=b'],
            ['/x?a=b', 'a=b', '/x', 'http://host:8080/x?a=b'],

            ['hello/x',  '', '/x', 'http://host:8080/hello/x', '/hello'],
            ['/hello/x', '', '/x', 'http://host:8080/hello/x', '/hello'],

            ['hello/app.php/x',      'a=b', '/x', 'http://host:8080/hello/app.php/x?a=b', '/hello', '/hello/app.php'],
            ['hello/app.php/x?a=b',  'a=b', '/x', 'http://host:8080/hello/app.php/x?a=b', '/hello', '/hello/app.php'],
            ['/hello/app.php/x?a=b', 'a=b', '/x', 'http://host:8080/hello/app.php/x?a=b', '/hello', '/hello/app.php'],
        ];
    }

    /**
     * @dataProvider nonstandardRequestsData
     */
    public function testNonstandardRequests($requestUri, $queryString, $expectedPathInfo, $expectedUri, $expectedBasePath = '', $expectedBaseUrl = null)
    {
        if (null === $expectedBaseUrl) {
            $expectedBaseUrl = $expectedBasePath;
        }

        $server = [
            'HTTP_HOST' => 'host:8080',
            'SERVER_PORT' => '8080',
            'QUERY_STRING' => $queryString,
            'PHP_SELF' => '/hello/app.php',
            'SCRIPT_FILENAME' => '/some/path/app.php',
            'REQUEST_URI' => $requestUri,
        ];

        $request = new Request([], [], [], [], [], $server);

        $this->assertEquals($expectedPathInfo, $request->getPathInfo());
        $this->assertEquals($expectedUri, $request->getUri());
        $this->assertEquals($queryString, $request->getQueryString());
        $this->assertEquals(8080, $request->getPort());
        $this->assertEquals('host:8080', $request->getHttpHost());
        $this->assertEquals($expectedBaseUrl, $request->getBaseUrl());
        $this->assertEquals($expectedBasePath, $request->getBasePath());
    }

    public function testTrustedHost()
    {
        Request::setTrustedProxies(['1.1.1.1'], -1);

        $request = Request::create('/');
        $request->server->set('REMOTE_ADDR', '1.1.1.1');
        $request->headers->set('Forwarded', 'host=localhost:8080');
        $request->headers->set('X-Forwarded-Host', 'localhost:8080');

        $this->assertSame('localhost:8080', $request->getHttpHost());
        $this->assertSame(8080, $request->getPort());

        $request = Request::create('/');
        $request->server->set('REMOTE_ADDR', '1.1.1.1');
        $request->headers->set('Forwarded', 'host="[::1]:443"');
        $request->headers->set('X-Forwarded-Host', '[::1]:443');
        $request->headers->set('X-Forwarded-Port', 443);

        $this->assertSame('[::1]:443', $request->getHttpHost());
        $this->assertSame(443, $request->getPort());
    }

    public function testTrustedPort()
    {
        Request::setTrustedProxies(['1.1.1.1'], -1);

        $request = Request::create('/');
        $request->server->set('REMOTE_ADDR', '1.1.1.1');
        $request->headers->set('Forwarded', 'host=localhost:8080');
        $request->headers->set('X-Forwarded-Port', 8080);

        $this->assertSame(8080, $request->getPort());

        $request = Request::create('/');
        $request->server->set('REMOTE_ADDR', '1.1.1.1');
        $request->headers->set('Forwarded', 'host=localhost');
        $request->headers->set('X-Forwarded-Port', 80);

        $this->assertSame(80, $request->getPort());

        $request = Request::create('/');
        $request->server->set('REMOTE_ADDR', '1.1.1.1');
        $request->headers->set('Forwarded', 'host="[::1]"');
        $request->headers->set('X-Forwarded-Proto', 'https');
        $request->headers->set('X-Forwarded-Port', 443);

        $this->assertSame(443, $request->getPort());
    }
}

class RequestContentProxy extends Request
{
    public function getContent($asResource = false)
    {
        return http_build_query(['_method' => 'PUT', 'content' => 'mycontent'], '', '&');
    }
}

class NewRequest extends Request
{
    public function getFoo()
    {
        return 'foo';
    }
}<|MERGE_RESOLUTION|>--- conflicted
+++ resolved
@@ -775,45 +775,16 @@
 
     public function getQueryStringNormalizationData()
     {
-<<<<<<< HEAD
-        return array(
-            array('foo', 'foo=', 'works with valueless parameters'),
-            array('foo=', 'foo=', 'includes a dangling equal sign'),
-            array('bar=&foo=bar', 'bar=&foo=bar', '->works with empty parameters'),
-            array('foo=bar&bar=', 'bar=&foo=bar', 'sorts keys alphabetically'),
-=======
         return [
             ['foo', 'foo=', 'works with valueless parameters'],
             ['foo=', 'foo=', 'includes a dangling equal sign'],
             ['bar=&foo=bar', 'bar=&foo=bar', '->works with empty parameters'],
             ['foo=bar&bar=', 'bar=&foo=bar', 'sorts keys alphabetically'],
->>>>>>> c0c03a3b
 
             // GET parameters, that are submitted from a HTML form, encode spaces as "+" by default (as defined in enctype application/x-www-form-urlencoded).
             // PHP also converts "+" to spaces when filling the global _GET or when using the function parse_str.
             ['him=John%20Doe&her=Jane+Doe', 'her=Jane%20Doe&him=John%20Doe', 'normalizes spaces in both encodings "%20" and "+"'],
 
-<<<<<<< HEAD
-            array('foo[]=1&foo[]=2', 'foo%5B0%5D=1&foo%5B1%5D=2', 'allows array notation'),
-            array('foo=1&foo=2', 'foo=2', 'merges repeated parameters'),
-            array('pa%3Dram=foo%26bar%3Dbaz&test=test', 'pa%3Dram=foo%26bar%3Dbaz&test=test', 'works with encoded delimiters'),
-            array('0', '0=', 'allows "0"'),
-            array('Jane Doe&John%20Doe', 'Jane_Doe=&John_Doe=', 'normalizes encoding in keys'),
-            array('her=Jane Doe&him=John%20Doe', 'her=Jane%20Doe&him=John%20Doe', 'normalizes encoding in values'),
-            array('foo=bar&&&test&&', 'foo=bar&test=', 'removes unneeded delimiters'),
-            array('formula=e=m*c^2', 'formula=e%3Dm%2Ac%5E2', 'correctly treats only the first "=" as delimiter and the next as value'),
-
-            // Ignore pairs with empty key, even if there was a value, e.g. "=value", as such nameless values cannot be retrieved anyway.
-            // PHP also does not include them when building _GET.
-            array('foo=bar&=a=b&=x=y', 'foo=bar', 'removes params with empty key'),
-
-            // Don't reorder nested query string keys
-            array('foo[]=Z&foo[]=A', 'foo%5B0%5D=Z&foo%5B1%5D=A', 'keeps order of values'),
-            array('foo[Z]=B&foo[A]=B', 'foo%5BZ%5D=B&foo%5BA%5D=B', 'keeps order of keys'),
-
-            array('utf8=✓', 'utf8=%E2%9C%93', 'encodes UTF-8'),
-        );
-=======
             ['foo[]=1&foo[]=2', 'foo%5B0%5D=1&foo%5B1%5D=2', 'allows array notation'],
             ['foo=1&foo=2', 'foo=2', 'merges repeated parameters'],
             ['pa%3Dram=foo%26bar%3Dbaz&test=test', 'pa%3Dram=foo%26bar%3Dbaz&test=test', 'works with encoded delimiters'],
@@ -833,7 +804,6 @@
 
             ['utf8=✓', 'utf8=%E2%9C%93', 'encodes UTF-8'],
         ];
->>>>>>> c0c03a3b
     }
 
     public function testGetQueryStringReturnsNull()
@@ -1025,16 +995,6 @@
     public function getClientIpsForwardedProvider()
     {
         //              $expected                                  $remoteAddr  $httpForwarded                                       $trustedProxies
-<<<<<<< HEAD
-        return array(
-            array(array('127.0.0.1'),                              '127.0.0.1', 'for="_gazonk"',                                      null),
-            array(array('127.0.0.1'),                              '127.0.0.1', 'for="_gazonk"',                                      array('127.0.0.1')),
-            array(array('88.88.88.88'),                            '127.0.0.1', 'for="88.88.88.88:80"',                               array('127.0.0.1')),
-            array(array('192.0.2.60'),                             '::1',       'for=192.0.2.60;proto=http;by=203.0.113.43',          array('::1')),
-            array(array('2620:0:1cfe:face:b00c::3', '192.0.2.43'), '::1',       'for=192.0.2.43, for="[2620:0:1cfe:face:b00c::3]"',   array('::1')),
-            array(array('2001:db8:cafe::17'),                      '::1',       'for="[2001:db8:cafe::17]:4711',                      array('::1')),
-        );
-=======
         return [
             [['127.0.0.1'],                              '127.0.0.1', 'for="_gazonk"',                                      null],
             [['127.0.0.1'],                              '127.0.0.1', 'for="_gazonk"',                                      ['127.0.0.1']],
@@ -1043,7 +1003,6 @@
             [['2620:0:1cfe:face:b00c::3', '192.0.2.43'], '::1',       'for=192.0.2.43, for="[2620:0:1cfe:face:b00c::3]"',   ['::1']],
             [['2001:db8:cafe::17'],                      '::1',       'for="[2001:db8:cafe::17]:4711',                      ['::1']],
         ];
->>>>>>> c0c03a3b
     }
 
     public function getClientIpsProvider()
@@ -2197,20 +2156,6 @@
 
     public function methodCacheableProvider()
     {
-<<<<<<< HEAD
-        return array(
-            array('HEAD', true),
-            array('GET', true),
-            array('POST', false),
-            array('PUT', false),
-            array('PATCH', false),
-            array('DELETE', false),
-            array('PURGE', false),
-            array('OPTIONS', false),
-            array('TRACE', false),
-            array('CONNECT', false),
-        );
-=======
         return [
             ['HEAD', true],
             ['GET', true],
@@ -2223,7 +2168,6 @@
             ['TRACE', false],
             ['CONNECT', false],
         ];
->>>>>>> c0c03a3b
     }
 
     /**
