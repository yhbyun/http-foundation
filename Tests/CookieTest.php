--- conflicted
+++ resolved
@@ -137,14 +137,9 @@
         $this->assertEquals('foo=bar; expires=Fri, 20-May-2011 15:25:52 GMT; path=/; domain=.myfoodomain.com; secure; httponly', $cookie->__toString(), '->__toString() returns string representation of the cookie');
 
         $cookie = new Cookie('foo', null, 1, '/admin/', '.myfoodomain.com');
-<<<<<<< HEAD
-
         $this->assertEquals('foo=deleted; expires='.gmdate("D, d-M-Y H:i:s T", time()-31536001).'; path=/admin/; domain=.myfoodomain.com; httponly', $cookie->__toString(), '->__toString() returns string representation of a cleared cookie if value is NULL');
-=======
-        $this->assertEquals('foo=deleted; expires=' . gmdate("D, d-M-Y H:i:s T", time()-31536001) . '; path=/admin/; domain=.myfoodomain.com; httponly', $cookie->__toString(), '->__toString() returns string representation of a cleared cookie if value is NULL');
 
         $cookie = new Cookie('foo', 'bar', 0, '/', '');
         $this->assertEquals('foo=bar; path=/; httponly', $cookie->__toString());
->>>>>>> 65195760
     }
 }