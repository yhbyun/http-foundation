--- conflicted
+++ resolved
@@ -44,10 +44,7 @@
     public function testInstantiationThrowsExceptionIfRawCookieNameContainsSpecialCharacters($name)
     {
         $this->expectException('InvalidArgumentException');
-<<<<<<< HEAD
-        Cookie::create($name);
-=======
-        new Cookie($name, null, 0, null, null, null, false, true);
+        Cookie::create($name, null, 0, null, null, null, false, true);
     }
 
     /**
@@ -55,14 +52,13 @@
      */
     public function testInstantiationSucceedNonRawCookieNameContainsSpecialCharacters($name)
     {
-        $this->assertInstanceOf(Cookie::class, new Cookie($name));
+        $this->assertInstanceOf(Cookie::class, Cookie::create($name));
     }
 
     public function testInstantiationThrowsExceptionIfCookieNameIsEmpty()
     {
         $this->expectException('InvalidArgumentException');
-        new Cookie('');
->>>>>>> 35ffbbfa
+        Cookie::create('');
     }
 
     public function testInvalidExpiration()
