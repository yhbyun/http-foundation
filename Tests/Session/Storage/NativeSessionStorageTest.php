<?php

/*
 * This file is part of the Symfony package.
 *
 * (c) Fabien Potencier <fabien@symfony.com>
 *
 * For the full copyright and license information, please view the LICENSE
 * file that was distributed with this source code.
 */

namespace Symfony\Component\HttpFoundation\Tests\Session\Storage;

use PHPUnit\Framework\TestCase;
use Symfony\Component\HttpFoundation\Session\Attribute\AttributeBag;
use Symfony\Component\HttpFoundation\Session\Flash\FlashBag;
use Symfony\Component\HttpFoundation\Session\Storage\Handler\NativeFileSessionHandler;
use Symfony\Component\HttpFoundation\Session\Storage\Handler\NullSessionHandler;
use Symfony\Component\HttpFoundation\Session\Storage\NativeSessionStorage;
use Symfony\Component\HttpFoundation\Session\Storage\Proxy\SessionHandlerProxy;

/**
 * Test class for NativeSessionStorage.
 *
 * @author Drak <drak@zikula.org>
 *
 * These tests require separate processes.
 *
 * @runTestsInSeparateProcesses
 *
 * @preserveGlobalState disabled
 */
class NativeSessionStorageTest extends TestCase
{
    private string $savePath;

    private $initialSessionSaveHandler;
    private $initialSessionSavePath;

    protected function setUp(): void
    {
        $this->initialSessionSaveHandler = ini_set('session.save_handler', 'files');
        $this->initialSessionSavePath = ini_set('session.save_path', $this->savePath = sys_get_temp_dir().'/sftest');

        if (!is_dir($this->savePath)) {
            mkdir($this->savePath);
        }
    }

    protected function tearDown(): void
    {
        session_write_close();
        array_map('unlink', glob($this->savePath.'/*'));
        if (is_dir($this->savePath)) {
            @rmdir($this->savePath);
        }
<<<<<<< HEAD
=======

        $this->savePath = null;
        ini_set('session.save_handler', $this->initialSessionSaveHandler);
        ini_set('session.save_path', $this->initialSessionSavePath);
>>>>>>> 53be8698
    }

    protected function getStorage(array $options = []): NativeSessionStorage
    {
        $storage = new NativeSessionStorage($options);
        $storage->registerBag(new AttributeBag());

        return $storage;
    }

    public function testBag()
    {
        $storage = $this->getStorage();
        $bag = new FlashBag();
        $storage->registerBag($bag);
        $this->assertSame($bag, $storage->getBag($bag->getName()));
    }

    public function testRegisterBagException()
    {
        $this->expectException(\InvalidArgumentException::class);
        $storage = $this->getStorage();
        $storage->getBag('non_existing');
    }

    public function testRegisterBagForAStartedSessionThrowsException()
    {
        $this->expectException(\LogicException::class);
        $storage = $this->getStorage();
        $storage->start();
        $storage->registerBag(new AttributeBag());
    }

    public function testGetId()
    {
        $storage = $this->getStorage();
        $this->assertSame('', $storage->getId(), 'Empty ID before starting session');

        $storage->start();
        $id = $storage->getId();
        $this->assertIsString($id);
        $this->assertNotSame('', $id);

        $storage->save();
        $this->assertSame($id, $storage->getId(), 'ID stays after saving session');
    }

    public function testRegenerate()
    {
        $storage = $this->getStorage();
        $storage->start();
        $id = $storage->getId();
        $storage->getBag('attributes')->set('lucky', 7);
        $storage->regenerate();
        $this->assertNotEquals($id, $storage->getId());
        $this->assertEquals(7, $storage->getBag('attributes')->get('lucky'));
    }

    public function testRegenerateDestroy()
    {
        $storage = $this->getStorage();
        $storage->start();
        $id = $storage->getId();
        $storage->getBag('attributes')->set('legs', 11);
        $storage->regenerate(true);
        $this->assertNotEquals($id, $storage->getId());
        $this->assertEquals(11, $storage->getBag('attributes')->get('legs'));
    }

    public function testRegenerateWithCustomLifetime()
    {
        $storage = $this->getStorage();
        $storage->start();
        $id = $storage->getId();
        $lifetime = 999999;
        $storage->getBag('attributes')->set('legs', 11);
        $storage->regenerate(false, $lifetime);
        $this->assertNotEquals($id, $storage->getId());
        $this->assertEquals(11, $storage->getBag('attributes')->get('legs'));
        $this->assertEquals($lifetime, \ini_get('session.cookie_lifetime'));
    }

    public function testSessionGlobalIsUpToDateAfterIdRegeneration()
    {
        $storage = $this->getStorage();
        $storage->start();
        $storage->getBag('attributes')->set('lucky', 7);
        $storage->regenerate();
        $storage->getBag('attributes')->set('lucky', 42);

        $this->assertEquals(42, $_SESSION['_sf2_attributes']['lucky']);
    }

    public function testRegenerationFailureDoesNotFlagStorageAsStarted()
    {
        $storage = $this->getStorage();
        $this->assertFalse($storage->regenerate());
        $this->assertFalse($storage->isStarted());
    }

    public function testDefaultSessionCacheLimiter()
    {
        $initialLimiter = ini_set('session.cache_limiter', 'nocache');

        try {
            new NativeSessionStorage();
            $this->assertEquals('', \ini_get('session.cache_limiter'));
        } finally {
            ini_set('session.cache_limiter', $initialLimiter);
        }
    }

    public function testExplicitSessionCacheLimiter()
    {
        $initialLimiter = ini_set('session.cache_limiter', 'nocache');

        try {
            new NativeSessionStorage(['cache_limiter' => 'public']);
            $this->assertEquals('public', \ini_get('session.cache_limiter'));
        } finally {
            ini_set('session.cache_limiter', $initialLimiter);
        }
    }

    public function testCookieOptions()
    {
        $options = [
            'cookie_lifetime' => 123456,
            'cookie_path' => '/my/cookie/path',
            'cookie_domain' => 'symfony.example.com',
            'cookie_secure' => true,
            'cookie_httponly' => false,
            'cookie_samesite' => 'lax',
        ];

        $this->getStorage($options);
        $temp = session_get_cookie_params();
        $gco = [];

        foreach ($temp as $key => $value) {
            $gco['cookie_'.$key] = $value;
        }

        $this->assertEquals($options, $gco);
    }

    public function testSessionOptions()
    {
        $options = [
            'trans_sid_tags' => 'a=href',
            'cache_expire' => '200',
        ];

        $this->getStorage($options);

        $this->assertSame('a=href', \ini_get('session.trans_sid_tags'));
        $this->assertSame('200', \ini_get('session.cache_expire'));
    }

    public function testSetSaveHandler()
    {
<<<<<<< HEAD
        $this->iniSet('session.save_handler', 'files');
        $storage = $this->getStorage();
        $storage->setSaveHandler(null);
        $this->assertInstanceOf(SessionHandlerProxy::class, $storage->getSaveHandler());
        $storage->setSaveHandler(new SessionHandlerProxy(new NativeFileSessionHandler()));
        $this->assertInstanceOf(SessionHandlerProxy::class, $storage->getSaveHandler());
        $storage->setSaveHandler(new NativeFileSessionHandler());
        $this->assertInstanceOf(SessionHandlerProxy::class, $storage->getSaveHandler());
        $storage->setSaveHandler(new SessionHandlerProxy(new NullSessionHandler()));
        $this->assertInstanceOf(SessionHandlerProxy::class, $storage->getSaveHandler());
        $storage->setSaveHandler(new NullSessionHandler());
        $this->assertInstanceOf(SessionHandlerProxy::class, $storage->getSaveHandler());
=======
        $initialSaveHandler = ini_set('session.save_handler', 'files');

        try {
            $storage = $this->getStorage();
            $storage->setSaveHandler();
            $this->assertInstanceOf(SessionHandlerProxy::class, $storage->getSaveHandler());
            $storage->setSaveHandler(null);
            $this->assertInstanceOf(SessionHandlerProxy::class, $storage->getSaveHandler());
            $storage->setSaveHandler(new SessionHandlerProxy(new NativeFileSessionHandler()));
            $this->assertInstanceOf(SessionHandlerProxy::class, $storage->getSaveHandler());
            $storage->setSaveHandler(new NativeFileSessionHandler());
            $this->assertInstanceOf(SessionHandlerProxy::class, $storage->getSaveHandler());
            $storage->setSaveHandler(new SessionHandlerProxy(new NullSessionHandler()));
            $this->assertInstanceOf(SessionHandlerProxy::class, $storage->getSaveHandler());
            $storage->setSaveHandler(new NullSessionHandler());
            $this->assertInstanceOf(SessionHandlerProxy::class, $storage->getSaveHandler());
        } finally {
            ini_set('session.save_handler', $initialSaveHandler);
        }
>>>>>>> 53be8698
    }

    public function testStarted()
    {
        $this->expectException(\RuntimeException::class);
        $storage = $this->getStorage();

        $this->assertFalse($storage->getSaveHandler()->isActive());
        $this->assertFalse($storage->isStarted());

        session_start();
        $this->assertTrue(isset($_SESSION));
        $this->assertTrue($storage->getSaveHandler()->isActive());

        // PHP session might have started, but the storage driver has not, so false is correct here
        $this->assertFalse($storage->isStarted());

        $key = $storage->getMetadataBag()->getStorageKey();
        $this->assertArrayNotHasKey($key, $_SESSION);
        $storage->start();
    }

    public function testRestart()
    {
        $storage = $this->getStorage();
        $storage->start();
        $id = $storage->getId();
        $storage->getBag('attributes')->set('lucky', 7);
        $storage->save();
        $storage->start();
        $this->assertSame($id, $storage->getId(), 'Same session ID after restarting');
        $this->assertSame(7, $storage->getBag('attributes')->get('lucky'), 'Data still available');
    }

    public function testCanCreateNativeSessionStorageWhenSessionAlreadyStarted()
    {
        session_start();
        $this->getStorage();

        // Assert no exception has been thrown by `getStorage()`
        $this->addToAssertionCount(1);
    }

    public function testSetSessionOptionsOnceSessionStartedIsIgnored()
    {
        session_start();
        $this->getStorage([
            'name' => 'something-else',
        ]);

        // Assert no exception has been thrown by `getStorage()`
        $this->addToAssertionCount(1);
    }

    public function testGetBagsOnceSessionStartedIsIgnored()
    {
        session_start();
        $bag = new AttributeBag();
        $bag->setName('flashes');

        $storage = $this->getStorage();
        $storage->registerBag($bag);

        $this->assertEquals($storage->getBag('flashes'), $bag);
    }

    public function testRegenerateInvalidSessionIdForNativeFileSessionHandler()
    {
        $_COOKIE[session_name()] = '&~[';
        session_id('&~[');
        $storage = new NativeSessionStorage([], new NativeFileSessionHandler());
        $started = $storage->start();

        $this->assertTrue($started);
        $this->assertMatchesRegularExpression('/^[a-zA-Z0-9,-]{22,250}$/', session_id());
        $storage->save();

        $_COOKIE[session_name()] = '&~[';
        session_id('&~[');
        $storage = new NativeSessionStorage([], new SessionHandlerProxy(new NativeFileSessionHandler()));
        $started = $storage->start();

        $this->assertTrue($started);
        $this->assertMatchesRegularExpression('/^[a-zA-Z0-9,-]{22,250}$/', session_id());
        $storage->save();

        $_COOKIE[session_name()] = '&~[';
        session_id('&~[');
        $storage = new NativeSessionStorage([], new NullSessionHandler());
        $started = $storage->start();
        $this->assertTrue($started);
        $this->assertSame('&~[', session_id());
    }

    public function testSaveHandlesNullSessionGracefully()
    {
        $storage = $this->getStorage();
        $_SESSION = null;
        $storage->save();

        $this->addToAssertionCount(1);
    }
}<|MERGE_RESOLUTION|>--- conflicted
+++ resolved
@@ -54,13 +54,10 @@
         if (is_dir($this->savePath)) {
             @rmdir($this->savePath);
         }
-<<<<<<< HEAD
-=======
 
         $this->savePath = null;
         ini_set('session.save_handler', $this->initialSessionSaveHandler);
         ini_set('session.save_path', $this->initialSessionSavePath);
->>>>>>> 53be8698
     }
 
     protected function getStorage(array $options = []): NativeSessionStorage
@@ -222,26 +219,10 @@
 
     public function testSetSaveHandler()
     {
-<<<<<<< HEAD
-        $this->iniSet('session.save_handler', 'files');
-        $storage = $this->getStorage();
-        $storage->setSaveHandler(null);
-        $this->assertInstanceOf(SessionHandlerProxy::class, $storage->getSaveHandler());
-        $storage->setSaveHandler(new SessionHandlerProxy(new NativeFileSessionHandler()));
-        $this->assertInstanceOf(SessionHandlerProxy::class, $storage->getSaveHandler());
-        $storage->setSaveHandler(new NativeFileSessionHandler());
-        $this->assertInstanceOf(SessionHandlerProxy::class, $storage->getSaveHandler());
-        $storage->setSaveHandler(new SessionHandlerProxy(new NullSessionHandler()));
-        $this->assertInstanceOf(SessionHandlerProxy::class, $storage->getSaveHandler());
-        $storage->setSaveHandler(new NullSessionHandler());
-        $this->assertInstanceOf(SessionHandlerProxy::class, $storage->getSaveHandler());
-=======
         $initialSaveHandler = ini_set('session.save_handler', 'files');
 
         try {
             $storage = $this->getStorage();
-            $storage->setSaveHandler();
-            $this->assertInstanceOf(SessionHandlerProxy::class, $storage->getSaveHandler());
             $storage->setSaveHandler(null);
             $this->assertInstanceOf(SessionHandlerProxy::class, $storage->getSaveHandler());
             $storage->setSaveHandler(new SessionHandlerProxy(new NativeFileSessionHandler()));
@@ -255,7 +236,6 @@
         } finally {
             ini_set('session.save_handler', $initialSaveHandler);
         }
->>>>>>> 53be8698
     }
 
     public function testStarted()
