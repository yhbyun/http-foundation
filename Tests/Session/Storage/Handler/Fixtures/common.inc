--- conflicted
+++ resolved
@@ -54,11 +54,7 @@
 class TestSessionHandler extends AbstractSessionHandler
 {
     private $data;
-<<<<<<< HEAD
     private ?string $sessionId;
-=======
-    private $sessionId;
->>>>>>> 792a1856
 
     public function __construct($data = '', $sessionId = null)
     {
@@ -130,10 +126,7 @@
             return '';
         }
         echo __FUNCTION__ . ': ', $this->data, "\n";
-<<<<<<< HEAD
-=======
         $this->sessionId = $sessionId;
->>>>>>> 792a1856
 
         return $this->data;
     }
