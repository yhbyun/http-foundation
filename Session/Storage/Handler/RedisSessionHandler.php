--- conflicted
+++ resolved
@@ -117,12 +117,8 @@
      *
      * @return int|false
      */
-<<<<<<< HEAD
+    #[\ReturnTypeWillChange]
     public function gc(int $maxlifetime): bool
-=======
-    #[\ReturnTypeWillChange]
-    public function gc($maxlifetime)
->>>>>>> 4f718c62
     {
         return 0;
     }
