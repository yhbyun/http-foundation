--- conflicted
+++ resolved
@@ -66,12 +66,8 @@
      */
     protected function doWrite(string $sessionId, string $data): bool
     {
-<<<<<<< HEAD
-        $ttl = ($this->ttl instanceof \Closure ? ($this->ttl)() : $this->ttl) ?? ini_get('session.gc_maxlifetime');
+        $ttl = ($this->ttl instanceof \Closure ? ($this->ttl)() : $this->ttl) ?? \ini_get('session.gc_maxlifetime');
         $result = $this->redis->setEx($this->prefix.$sessionId, (int) $ttl, $data);
-=======
-        $result = $this->redis->setEx($this->prefix.$sessionId, (int) ($this->ttl ?? \ini_get('session.gc_maxlifetime')), $data);
->>>>>>> 9f9eb475
 
         return $result && !$result instanceof ErrorInterface;
     }
@@ -114,12 +110,8 @@
 
     public function updateTimestamp(string $sessionId, string $data): bool
     {
-<<<<<<< HEAD
-        $ttl = ($this->ttl instanceof \Closure ? ($this->ttl)() : $this->ttl) ?? ini_get('session.gc_maxlifetime');
+        $ttl = ($this->ttl instanceof \Closure ? ($this->ttl)() : $this->ttl) ?? \ini_get('session.gc_maxlifetime');
 
         return $this->redis->expire($this->prefix.$sessionId, (int) $ttl);
-=======
-        return $this->redis->expire($this->prefix.$sessionId, (int) ($this->ttl ?? \ini_get('session.gc_maxlifetime')));
->>>>>>> 9f9eb475
     }
 }