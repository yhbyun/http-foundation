<?php

/*
 * This file is part of the Symfony package.
 *
 * (c) Fabien Potencier <fabien@symfony.com>
 *
 * For the full copyright and license information, please view the LICENSE
 * file that was distributed with this source code.
 */

namespace Symfony\Component\HttpFoundation\Session\Storage\Handler;

use Symfony\Component\Cache\Marshaller\MarshallerInterface;

/**
 * @author Ahmed TAILOULOUTE <ahmed.tailouloute@gmail.com>
 */
class MarshallingSessionHandler implements \SessionHandlerInterface, \SessionUpdateTimestampHandlerInterface
{
    private $handler;
    private $marshaller;

    public function __construct(AbstractSessionHandler $handler, MarshallerInterface $marshaller)
    {
        $this->handler = $handler;
        $this->marshaller = $marshaller;
    }

    /**
     * @return bool
     */
<<<<<<< HEAD
    public function open(string $savePath, string $name)
=======
    #[\ReturnTypeWillChange]
    public function open($savePath, $name)
>>>>>>> eec62c02
    {
        return $this->handler->open($savePath, $name);
    }

    /**
     * @return bool
     */
    #[\ReturnTypeWillChange]
    public function close()
    {
        return $this->handler->close();
    }

    /**
     * @return bool
     */
<<<<<<< HEAD
    public function destroy(string $sessionId)
=======
    #[\ReturnTypeWillChange]
    public function destroy($sessionId)
>>>>>>> eec62c02
    {
        return $this->handler->destroy($sessionId);
    }

    /**
     * @return int|false
     */
<<<<<<< HEAD
    public function gc(int $maxlifetime)
=======
    #[\ReturnTypeWillChange]
    public function gc($maxlifetime)
>>>>>>> eec62c02
    {
        return $this->handler->gc($maxlifetime);
    }

    /**
     * @return string
     */
<<<<<<< HEAD
    public function read(string $sessionId)
=======
    #[\ReturnTypeWillChange]
    public function read($sessionId)
>>>>>>> eec62c02
    {
        return $this->marshaller->unmarshall($this->handler->read($sessionId));
    }

    /**
     * @return bool
     */
<<<<<<< HEAD
    public function write(string $sessionId, string $data)
=======
    #[\ReturnTypeWillChange]
    public function write($sessionId, $data)
>>>>>>> eec62c02
    {
        $failed = [];
        $marshalledData = $this->marshaller->marshall(['data' => $data], $failed);

        if (isset($failed['data'])) {
            return false;
        }

        return $this->handler->write($sessionId, $marshalledData['data']);
    }

    /**
     * @return bool
     */
<<<<<<< HEAD
    public function validateId(string $sessionId)
=======
    #[\ReturnTypeWillChange]
    public function validateId($sessionId)
>>>>>>> eec62c02
    {
        return $this->handler->validateId($sessionId);
    }

    /**
     * @return bool
     */
<<<<<<< HEAD
    public function updateTimestamp(string $sessionId, string $data)
=======
    #[\ReturnTypeWillChange]
    public function updateTimestamp($sessionId, $data)
>>>>>>> eec62c02
    {
        return $this->handler->updateTimestamp($sessionId, $data);
    }
}<|MERGE_RESOLUTION|>--- conflicted
+++ resolved
@@ -30,12 +30,8 @@
     /**
      * @return bool
      */
-<<<<<<< HEAD
+    #[\ReturnTypeWillChange]
     public function open(string $savePath, string $name)
-=======
-    #[\ReturnTypeWillChange]
-    public function open($savePath, $name)
->>>>>>> eec62c02
     {
         return $this->handler->open($savePath, $name);
     }
@@ -52,12 +48,8 @@
     /**
      * @return bool
      */
-<<<<<<< HEAD
+    #[\ReturnTypeWillChange]
     public function destroy(string $sessionId)
-=======
-    #[\ReturnTypeWillChange]
-    public function destroy($sessionId)
->>>>>>> eec62c02
     {
         return $this->handler->destroy($sessionId);
     }
@@ -65,12 +57,8 @@
     /**
      * @return int|false
      */
-<<<<<<< HEAD
+    #[\ReturnTypeWillChange]
     public function gc(int $maxlifetime)
-=======
-    #[\ReturnTypeWillChange]
-    public function gc($maxlifetime)
->>>>>>> eec62c02
     {
         return $this->handler->gc($maxlifetime);
     }
@@ -78,12 +66,8 @@
     /**
      * @return string
      */
-<<<<<<< HEAD
+    #[\ReturnTypeWillChange]
     public function read(string $sessionId)
-=======
-    #[\ReturnTypeWillChange]
-    public function read($sessionId)
->>>>>>> eec62c02
     {
         return $this->marshaller->unmarshall($this->handler->read($sessionId));
     }
@@ -91,12 +75,8 @@
     /**
      * @return bool
      */
-<<<<<<< HEAD
+    #[\ReturnTypeWillChange]
     public function write(string $sessionId, string $data)
-=======
-    #[\ReturnTypeWillChange]
-    public function write($sessionId, $data)
->>>>>>> eec62c02
     {
         $failed = [];
         $marshalledData = $this->marshaller->marshall(['data' => $data], $failed);
@@ -111,12 +91,8 @@
     /**
      * @return bool
      */
-<<<<<<< HEAD
+    #[\ReturnTypeWillChange]
     public function validateId(string $sessionId)
-=======
-    #[\ReturnTypeWillChange]
-    public function validateId($sessionId)
->>>>>>> eec62c02
     {
         return $this->handler->validateId($sessionId);
     }
@@ -124,12 +100,8 @@
     /**
      * @return bool
      */
-<<<<<<< HEAD
+    #[\ReturnTypeWillChange]
     public function updateTimestamp(string $sessionId, string $data)
-=======
-    #[\ReturnTypeWillChange]
-    public function updateTimestamp($sessionId, $data)
->>>>>>> eec62c02
     {
         return $this->handler->updateTimestamp($sessionId, $data);
     }
