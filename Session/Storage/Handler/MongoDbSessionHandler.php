<?php

/*
 * This file is part of the Symfony package.
 *
 * (c) Fabien Potencier <fabien@symfony.com>
 *
 * For the full copyright and license information, please view the LICENSE
 * file that was distributed with this source code.
 */

namespace Symfony\Component\HttpFoundation\Session\Storage\Handler;

/**
 * Session handler using the mongodb/mongodb package and MongoDB driver extension.
 *
 * @author Markus Bachmann <markus.bachmann@bachi.biz>
 *
 * @see https://packagist.org/packages/mongodb/mongodb
 * @see http://php.net/manual/en/set.mongodb.php
 */
class MongoDbSessionHandler extends AbstractSessionHandler
{
<<<<<<< HEAD
    /**
     * @var \MongoDB\Client
     */
=======
>>>>>>> 13d5e1f2
    private $mongo;

    /**
     * @var \MongoCollection
     */
    private $collection;

    /**
     * @var array
     */
    private $options;

    /**
     * List of available options:
     *  * database: The name of the database [required]
     *  * collection: The name of the collection [required]
     *  * id_field: The field name for storing the session id [default: _id]
     *  * data_field: The field name for storing the session data [default: data]
     *  * time_field: The field name for storing the timestamp [default: time]
     *  * expiry_field: The field name for storing the expiry-timestamp [default: expires_at].
     *
     * It is strongly recommended to put an index on the `expiry_field` for
     * garbage-collection. Alternatively it's possible to automatically expire
     * the sessions in the database as described below:
     *
     * A TTL collections can be used on MongoDB 2.2+ to cleanup expired sessions
     * automatically. Such an index can for example look like this:
     *
     *     db.<session-collection>.ensureIndex(
     *         { "<expiry-field>": 1 },
     *         { "expireAfterSeconds": 0 }
     *     )
     *
     * More details on: http://docs.mongodb.org/manual/tutorial/expire-data/
     *
     * If you use such an index, you can drop `gc_probability` to 0 since
     * no garbage-collection is required.
     *
     * @param \MongoDB\Client $mongo   A MongoDB\Client instance
     * @param array           $options An associative array of field options
     *
     * @throws \InvalidArgumentException When "database" or "collection" not provided
     */
    public function __construct(\MongoDB\Client $mongo, array $options)
    {
        if (!isset($options['database']) || !isset($options['collection'])) {
            throw new \InvalidArgumentException('You must provide the "database" and "collection" option for MongoDBSessionHandler');
        }

        $this->mongo = $mongo;

        $this->options = array_merge(array(
            'id_field' => '_id',
            'data_field' => 'data',
            'time_field' => 'time',
            'expiry_field' => 'expires_at',
        ), $options);
    }

    /**
     * {@inheritdoc}
     */
    public function close()
    {
        return true;
    }

    /**
     * {@inheritdoc}
     */
    protected function doDestroy($sessionId)
    {
        $this->getCollection()->deleteOne(array(
            $this->options['id_field'] => $sessionId,
        ));

        return true;
    }

    /**
     * {@inheritdoc}
     */
    public function gc($maxlifetime)
    {
        $this->getCollection()->deleteMany(array(
            $this->options['expiry_field'] => array('$lt' => new \MongoDB\BSON\UTCDateTime()),
        ));

        return true;
    }

    /**
     * {@inheritdoc}
     */
    protected function doWrite($sessionId, $data)
    {
        $expiry = new \MongoDB\BSON\UTCDateTime((time() + (int) ini_get('session.gc_maxlifetime')) * 1000);

        $fields = array(
            $this->options['time_field'] => new \MongoDB\BSON\UTCDateTime(),
            $this->options['expiry_field'] => $expiry,
            $this->options['data_field'] => new \MongoDB\BSON\Binary($data, \MongoDB\BSON\Binary::TYPE_OLD_BINARY),
        );

        $this->getCollection()->updateOne(
            array($this->options['id_field'] => $sessionId),
            array('$set' => $fields),
            array('upsert' => true)
        );

        return true;
    }

    /**
     * {@inheritdoc}
     */
    public function updateTimestamp($sessionId, $data)
    {
        $expiry = $this->createDateTime(time() + (int) ini_get('session.gc_maxlifetime'));

        if ($this->mongo instanceof \MongoDB\Client) {
            $methodName = 'updateOne';
            $options = array();
        } else {
            $methodName = 'update';
            $options = array('multiple' => false);
        }

        $this->getCollection()->$methodName(
            array($this->options['id_field'] => $sessionId),
            array('$set' => array(
                $this->options['time_field'] => $this->createDateTime(),
                $this->options['expiry_field'] => $expiry,
            )),
            $options
        );

        return true;
    }

    /**
     * {@inheritdoc}
     */
    protected function doRead($sessionId)
    {
        $dbData = $this->getCollection()->findOne(array(
            $this->options['id_field'] => $sessionId,
            $this->options['expiry_field'] => array('$gte' => new \MongoDB\BSON\UTCDateTime()),
        ));

        if (null === $dbData) {
            return '';
        }

        return $dbData[$this->options['data_field']]->getData();
    }

    /**
     * @return \MongoCollection
     */
    private function getCollection()
    {
        if (null === $this->collection) {
            $this->collection = $this->mongo->selectCollection($this->options['database'], $this->options['collection']);
        }

        return $this->collection;
    }

    /**
     * @return \MongoDB\Client
     */
    protected function getMongo()
    {
        return $this->mongo;
    }
}<|MERGE_RESOLUTION|>--- conflicted
+++ resolved
@@ -21,12 +21,6 @@
  */
 class MongoDbSessionHandler extends AbstractSessionHandler
 {
-<<<<<<< HEAD
-    /**
-     * @var \MongoDB\Client
-     */
-=======
->>>>>>> 13d5e1f2
     private $mongo;
 
     /**
