--- conflicted
+++ resolved
@@ -171,14 +171,7 @@
         return $this->collection;
     }
 
-<<<<<<< HEAD
-    protected function getMongo(): \MongoDB\Client
-=======
-    /**
-     * @return Client
-     */
-    protected function getMongo()
->>>>>>> 05a9b1cf
+    protected function getMongo(): Client
     {
         return $this->mongo;
     }
