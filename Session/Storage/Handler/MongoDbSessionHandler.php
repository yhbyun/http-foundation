<?php

/*
 * This file is part of the Symfony package.
 *
 * (c) Fabien Potencier <fabien@symfony.com>
 *
 * For the full copyright and license information, please view the LICENSE
 * file that was distributed with this source code.
 */

namespace Symfony\Component\HttpFoundation\Session\Storage\Handler;

/**
 * Session handler using the mongodb/mongodb package and MongoDB driver extension.
 *
 * @author Markus Bachmann <markus.bachmann@bachi.biz>
 *
 * @see https://packagist.org/packages/mongodb/mongodb
 * @see http://php.net/manual/en/set.mongodb.php
 */
class MongoDbSessionHandler implements \SessionHandlerInterface
{
    /**
     * @var \MongoDB\Client
     */
    private $mongo;

    /**
     * @var \MongoCollection
     */
    private $collection;

    /**
     * @var array
     */
    private $options;

    /**
     * List of available options:
     *  * database: The name of the database [required]
     *  * collection: The name of the collection [required]
     *  * id_field: The field name for storing the session id [default: _id]
     *  * data_field: The field name for storing the session data [default: data]
     *  * time_field: The field name for storing the timestamp [default: time]
     *  * expiry_field: The field name for storing the expiry-timestamp [default: expires_at]
     *
     * It is strongly recommended to put an index on the `expiry_field` for
     * garbage-collection. Alternatively it's possible to automatically expire
     * the sessions in the database as described below:
     *
     * A TTL collections can be used on MongoDB 2.2+ to cleanup expired sessions
     * automatically. Such an index can for example look like this:
     *
     *     db.<session-collection>.ensureIndex(
     *         { "<expiry-field>": 1 },
     *         { "expireAfterSeconds": 0 }
     *     )
     *
     * More details on: http://docs.mongodb.org/manual/tutorial/expire-data/
     *
     * If you use such an index, you can drop `gc_probability` to 0 since
     * no garbage-collection is required.
     *
     * @param \MongoDB\Client $mongo   A MongoDB\Client instance
     * @param array           $options An associative array of field options
     *
     * @throws \InvalidArgumentException When "database" or "collection" not provided
     */
    public function __construct(\MongoDB\Client $mongo, array $options)
    {
        if (!isset($options['database']) || !isset($options['collection'])) {
            throw new \InvalidArgumentException('You must provide the "database" and "collection" option for MongoDBSessionHandler');
        }

        $this->mongo = $mongo;

        $this->options = array_merge(array(
            'id_field' => '_id',
            'data_field' => 'data',
            'time_field' => 'time',
            'expiry_field' => 'expires_at',
        ), $options);
    }

    /**
     * {@inheritdoc}
     */
    public function open($savePath, $sessionName)
    {
        return true;
    }

    /**
     * {@inheritdoc}
     */
    public function close()
    {
        return true;
    }

    /**
     * {@inheritdoc}
     */
    public function destroy($sessionId)
    {
        $this->getCollection()->deleteOne(array(
            $this->options['id_field'] => $sessionId,
        ));

        return true;
    }

    /**
     * {@inheritdoc}
     */
    public function gc($maxlifetime)
    {
<<<<<<< HEAD
        $this->getCollection()->deleteOne(array(
            $this->options['expiry_field'] => array('$lt' => new \MongoDB\BSON\UTCDateTime()),
=======
        $methodName = $this->mongo instanceof \MongoDB\Client ? 'deleteMany' : 'remove';

        $this->getCollection()->$methodName(array(
            $this->options['expiry_field'] => array('$lt' => $this->createDateTime()),
>>>>>>> 90222d1b
        ));

        return true;
    }

    /**
     * {@inheritdoc}
     */
    public function write($sessionId, $data)
    {
        $expiry = new \MongoDB\BSON\UTCDateTime((time() + (int) ini_get('session.gc_maxlifetime')) * 1000);

        $fields = array(
            $this->options['time_field'] => new \MongoDB\BSON\UTCDateTime(),
            $this->options['expiry_field'] => $expiry,
            $this->options['data_field'] => new \MongoDB\BSON\Binary($data, \MongoDB\BSON\Binary::TYPE_OLD_BINARY),
        );

        $this->getCollection()->updateOne(
            array($this->options['id_field'] => $sessionId),
            array('$set' => $fields),
            array('upsert' => true)
        );

        return true;
    }

    /**
     * {@inheritdoc}
     */
    public function read($sessionId)
    {
        $dbData = $this->getCollection()->findOne(array(
            $this->options['id_field'] => $sessionId,
            $this->options['expiry_field'] => array('$gte' => new \MongoDB\BSON\UTCDateTime()),
        ));

        if (null === $dbData) {
            return '';
        }

        return $dbData[$this->options['data_field']]->getData();
    }

    /**
     * @return \MongoCollection
     */
    private function getCollection()
    {
        if (null === $this->collection) {
            $this->collection = $this->mongo->selectCollection($this->options['database'], $this->options['collection']);
        }

        return $this->collection;
    }

    /**
     * @return \MongoDB\Client
     */
    protected function getMongo()
    {
        return $this->mongo;
    }
}<|MERGE_RESOLUTION|>--- conflicted
+++ resolved
@@ -116,15 +116,8 @@
      */
     public function gc($maxlifetime)
     {
-<<<<<<< HEAD
-        $this->getCollection()->deleteOne(array(
+        $this->getCollection()->deleteMany(array(
             $this->options['expiry_field'] => array('$lt' => new \MongoDB\BSON\UTCDateTime()),
-=======
-        $methodName = $this->mongo instanceof \MongoDB\Client ? 'deleteMany' : 'remove';
-
-        $this->getCollection()->$methodName(array(
-            $this->options['expiry_field'] => array('$lt' => $this->createDateTime()),
->>>>>>> 90222d1b
         ));
 
         return true;
