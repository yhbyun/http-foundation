<?php

/*
 * This file is part of the Symfony package.
 *
 * (c) Fabien Potencier <fabien@symfony.com>
 *
 * For the full copyright and license information, please view the LICENSE
 * file that was distributed with this source code.
 */

namespace Symfony\Component\HttpFoundation\Session\Storage\Handler;

/**
 * Session handler using a PDO connection to read and write data.
 *
 * It works with MySQL, PostgreSQL, Oracle, SQL Server and SQLite and implements
 * different locking strategies to handle concurrent access to the same session.
 * Locking is necessary to prevent loss of data due to race conditions and to keep
 * the session data consistent between read() and write(). With locking, requests
 * for the same session will wait until the other one finished writing. For this
 * reason it's best practice to close a session as early as possible to improve
 * concurrency. PHPs internal files session handler also implements locking.
 *
 * Attention: Since SQLite does not support row level locks but locks the whole database,
 * it means only one session can be accessed at a time. Even different sessions would wait
 * for another to finish. So saving session in SQLite should only be considered for
 * development or prototypes.
 *
 * Session data is a binary string that can contain non-printable characters like the null byte.
 * For this reason it must be saved in a binary column in the database like BLOB in MySQL.
 * Saving it in a character column could corrupt the data. You can use createTable()
 * to initialize a correctly defined table.
 *
 * @see https://php.net/sessionhandlerinterface
 *
 * @author Fabien Potencier <fabien@symfony.com>
 * @author Michael Williams <michael.williams@funsational.com>
 * @author Tobias Schultze <http://tobion.de>
 */
class PdoSessionHandler extends AbstractSessionHandler
{
    /**
     * No locking is done. This means sessions are prone to loss of data due to
     * race conditions of concurrent requests to the same session. The last session
     * write will win in this case. It might be useful when you implement your own
     * logic to deal with this like an optimistic approach.
     */
    public const LOCK_NONE = 0;

    /**
     * Creates an application-level lock on a session. The disadvantage is that the
     * lock is not enforced by the database and thus other, unaware parts of the
     * application could still concurrently modify the session. The advantage is it
     * does not require a transaction.
     * This mode is not available for SQLite and not yet implemented for oci and sqlsrv.
     */
    public const LOCK_ADVISORY = 1;

    /**
     * Issues a real row lock. Since it uses a transaction between opening and
     * closing a session, you have to be careful when you use same database connection
     * that you also use for your application logic. This mode is the default because
     * it's the only reliable solution across DBMSs.
     */
    public const LOCK_TRANSACTIONAL = 2;

    private \PDO $pdo;

    /**
     * DSN string or null for session.save_path or false when lazy connection disabled.
     */
    private string|false|null $dsn = false;

    private string $driver;
    private string $table = 'sessions';
    private string $idCol = 'sess_id';
    private string $dataCol = 'sess_data';
    private string $lifetimeCol = 'sess_lifetime';
    private string $timeCol = 'sess_time';

    /**
     * Time to live in seconds.
     */
    private int|\Closure|null $ttl;

    /**
     * Username when lazy-connect.
     */
    private string $username = '';

    /**
     * Password when lazy-connect.
     */
    private string $password = '';

    /**
     * Connection options when lazy-connect.
     */
    private array $connectionOptions = [];

    /**
     * The strategy for locking, see constants.
     */
    private int $lockMode = self::LOCK_TRANSACTIONAL;

    /**
     * It's an array to support multiple reads before closing which is manual, non-standard usage.
     *
     * @var \PDOStatement[] An array of statements to release advisory locks
     */
    private array $unlockStatements = [];

    /**
     * True when the current session exists but expired according to session.gc_maxlifetime.
     */
    private bool $sessionExpired = false;

    /**
     * Whether a transaction is active.
     */
    private bool $inTransaction = false;

    /**
     * Whether gc() has been called.
     */
    private bool $gcCalled = false;

    /**
     * You can either pass an existing database connection as PDO instance or
     * pass a DSN string that will be used to lazy-connect to the database
     * when the session is actually used. Furthermore it's possible to pass null
     * which will then use the session.save_path ini setting as PDO DSN parameter.
     *
     * List of available options:
     *  * db_table: The name of the table [default: sessions]
     *  * db_id_col: The column where to store the session id [default: sess_id]
     *  * db_data_col: The column where to store the session data [default: sess_data]
     *  * db_lifetime_col: The column where to store the lifetime [default: sess_lifetime]
     *  * db_time_col: The column where to store the timestamp [default: sess_time]
     *  * db_username: The username when lazy-connect [default: '']
     *  * db_password: The password when lazy-connect [default: '']
     *  * db_connection_options: An array of driver-specific connection options [default: []]
     *  * lock_mode: The strategy for locking, see constants [default: LOCK_TRANSACTIONAL]
     *  * ttl: The time to live in seconds.
     *
     * @param \PDO|string|null $pdoOrDsn A \PDO instance or DSN string or URL string or null
     *
     * @throws \InvalidArgumentException When PDO error mode is not PDO::ERRMODE_EXCEPTION
     */
    public function __construct(\PDO|string $pdoOrDsn = null, array $options = [])
    {
        if ($pdoOrDsn instanceof \PDO) {
            if (\PDO::ERRMODE_EXCEPTION !== $pdoOrDsn->getAttribute(\PDO::ATTR_ERRMODE)) {
                throw new \InvalidArgumentException(sprintf('"%s" requires PDO error mode attribute be set to throw Exceptions (i.e. $pdo->setAttribute(PDO::ATTR_ERRMODE, PDO::ERRMODE_EXCEPTION)).', __CLASS__));
            }

            $this->pdo = $pdoOrDsn;
            $this->driver = $this->pdo->getAttribute(\PDO::ATTR_DRIVER_NAME);
        } elseif (\is_string($pdoOrDsn) && str_contains($pdoOrDsn, '://')) {
            $this->dsn = $this->buildDsnFromUrl($pdoOrDsn);
        } else {
            $this->dsn = $pdoOrDsn;
        }

        $this->table = $options['db_table'] ?? $this->table;
        $this->idCol = $options['db_id_col'] ?? $this->idCol;
        $this->dataCol = $options['db_data_col'] ?? $this->dataCol;
        $this->lifetimeCol = $options['db_lifetime_col'] ?? $this->lifetimeCol;
        $this->timeCol = $options['db_time_col'] ?? $this->timeCol;
        $this->username = $options['db_username'] ?? $this->username;
        $this->password = $options['db_password'] ?? $this->password;
        $this->connectionOptions = $options['db_connection_options'] ?? $this->connectionOptions;
        $this->lockMode = $options['lock_mode'] ?? $this->lockMode;
        $this->ttl = $options['ttl'] ?? null;
    }

    /**
     * Creates the table to store sessions which can be called once for setup.
     *
     * Session ID is saved in a column of maximum length 128 because that is enough even
     * for a 512 bit configured session.hash_function like Whirlpool. Session data is
     * saved in a BLOB. One could also use a shorter inlined varbinary column
     * if one was sure the data fits into it.
     *
     * @throws \PDOException    When the table already exists
     * @throws \DomainException When an unsupported PDO driver is used
     */
    public function createTable()
    {
        // connect if we are not yet
        $this->getConnection();

        $sql = match ($this->driver) {
            // We use varbinary for the ID column because it prevents unwanted conversions:
            // - character set conversions between server and client
            // - trailing space removal
            // - case-insensitivity
            // - language processing like é == e
            'mysql' => "CREATE TABLE $this->table ($this->idCol VARBINARY(128) NOT NULL PRIMARY KEY, $this->dataCol BLOB NOT NULL, $this->lifetimeCol INTEGER UNSIGNED NOT NULL, $this->timeCol INTEGER UNSIGNED NOT NULL) COLLATE utf8mb4_bin, ENGINE = InnoDB",
            'sqlite' => "CREATE TABLE $this->table ($this->idCol TEXT NOT NULL PRIMARY KEY, $this->dataCol BLOB NOT NULL, $this->lifetimeCol INTEGER NOT NULL, $this->timeCol INTEGER NOT NULL)",
            'pgsql' => "CREATE TABLE $this->table ($this->idCol VARCHAR(128) NOT NULL PRIMARY KEY, $this->dataCol BYTEA NOT NULL, $this->lifetimeCol INTEGER NOT NULL, $this->timeCol INTEGER NOT NULL)",
            'oci' => "CREATE TABLE $this->table ($this->idCol VARCHAR2(128) NOT NULL PRIMARY KEY, $this->dataCol BLOB NOT NULL, $this->lifetimeCol INTEGER NOT NULL, $this->timeCol INTEGER NOT NULL)",
            'sqlsrv' => "CREATE TABLE $this->table ($this->idCol VARCHAR(128) NOT NULL PRIMARY KEY, $this->dataCol VARBINARY(MAX) NOT NULL, $this->lifetimeCol INTEGER NOT NULL, $this->timeCol INTEGER NOT NULL)",
            default => throw new \DomainException(sprintf('Creating the session table is currently not implemented for PDO driver "%s".', $this->driver)),
        };

        try {
            $this->pdo->exec($sql);
            $this->pdo->exec("CREATE INDEX EXPIRY ON $this->table ($this->lifetimeCol)");
        } catch (\PDOException $e) {
            $this->rollback();

            throw $e;
        }
    }

    /**
     * Returns true when the current session exists but expired according to session.gc_maxlifetime.
     *
     * Can be used to distinguish between a new session and one that expired due to inactivity.
     */
    public function isSessionExpired(): bool
    {
        return $this->sessionExpired;
    }

    public function open(string $savePath, string $sessionName): bool
    {
        $this->sessionExpired = false;

        if (!isset($this->pdo)) {
            $this->connect($this->dsn ?: $savePath);
        }

        return parent::open($savePath, $sessionName);
    }

    public function read(string $sessionId): string
    {
        try {
            return parent::read($sessionId);
        } catch (\PDOException $e) {
            $this->rollback();

            throw $e;
        }
    }

    public function gc(int $maxlifetime): int|false
    {
        // We delay gc() to close() so that it is executed outside the transactional and blocking read-write process.
        // This way, pruning expired sessions does not block them from being started while the current session is used.
        $this->gcCalled = true;

        return 0;
    }

    /**
     * {@inheritdoc}
     */
    protected function doDestroy(string $sessionId): bool
    {
        // delete the record associated with this id
        $sql = "DELETE FROM $this->table WHERE $this->idCol = :id";

        try {
            $stmt = $this->pdo->prepare($sql);
            $stmt->bindParam(':id', $sessionId, \PDO::PARAM_STR);
            $stmt->execute();
        } catch (\PDOException $e) {
            $this->rollback();

            throw $e;
        }

        return true;
    }

    /**
     * {@inheritdoc}
     */
    protected function doWrite(string $sessionId, string $data): bool
    {
<<<<<<< HEAD
        $maxlifetime = (int) (($this->ttl instanceof \Closure ? ($this->ttl)() : $this->ttl) ?? ini_get('session.gc_maxlifetime'));
=======
        $maxlifetime = (int) \ini_get('session.gc_maxlifetime');
>>>>>>> 9f9eb475

        try {
            // We use a single MERGE SQL query when supported by the database.
            $mergeStmt = $this->getMergeStatement($sessionId, $data, $maxlifetime);
            if (null !== $mergeStmt) {
                $mergeStmt->execute();

                return true;
            }

            $updateStmt = $this->getUpdateStatement($sessionId, $data, $maxlifetime);
            $updateStmt->execute();

            // When MERGE is not supported, like in Postgres < 9.5, we have to use this approach that can result in
            // duplicate key errors when the same session is written simultaneously (given the LOCK_NONE behavior).
            // We can just catch such an error and re-execute the update. This is similar to a serializable
            // transaction with retry logic on serialization failures but without the overhead and without possible
            // false positives due to longer gap locking.
            if (!$updateStmt->rowCount()) {
                try {
                    $insertStmt = $this->getInsertStatement($sessionId, $data, $maxlifetime);
                    $insertStmt->execute();
                } catch (\PDOException $e) {
                    // Handle integrity violation SQLSTATE 23000 (or a subclass like 23505 in Postgres) for duplicate keys
                    if (str_starts_with($e->getCode(), '23')) {
                        $updateStmt->execute();
                    } else {
                        throw $e;
                    }
                }
            }
        } catch (\PDOException $e) {
            $this->rollback();

            throw $e;
        }

        return true;
    }

    public function updateTimestamp(string $sessionId, string $data): bool
    {
<<<<<<< HEAD
        $expiry = time() + (int) (($this->ttl instanceof \Closure ? ($this->ttl)() : $this->ttl) ?? ini_get('session.gc_maxlifetime'));
=======
        $expiry = time() + (int) \ini_get('session.gc_maxlifetime');
>>>>>>> 9f9eb475

        try {
            $updateStmt = $this->pdo->prepare(
                "UPDATE $this->table SET $this->lifetimeCol = :expiry, $this->timeCol = :time WHERE $this->idCol = :id"
            );
            $updateStmt->bindParam(':id', $sessionId, \PDO::PARAM_STR);
            $updateStmt->bindParam(':expiry', $expiry, \PDO::PARAM_INT);
            $updateStmt->bindValue(':time', time(), \PDO::PARAM_INT);
            $updateStmt->execute();
        } catch (\PDOException $e) {
            $this->rollback();

            throw $e;
        }

        return true;
    }

    public function close(): bool
    {
        $this->commit();

        while ($unlockStmt = array_shift($this->unlockStatements)) {
            $unlockStmt->execute();
        }

        if ($this->gcCalled) {
            $this->gcCalled = false;

            // delete the session records that have expired
            $sql = "DELETE FROM $this->table WHERE $this->lifetimeCol < :time";
            $stmt = $this->pdo->prepare($sql);
            $stmt->bindValue(':time', time(), \PDO::PARAM_INT);
            $stmt->execute();
        }

        if (false !== $this->dsn) {
            unset($this->pdo, $this->driver); // only close lazy-connection
        }

        return true;
    }

    /**
     * Lazy-connects to the database.
     */
    private function connect(string $dsn): void
    {
        $this->pdo = new \PDO($dsn, $this->username, $this->password, $this->connectionOptions);
        $this->pdo->setAttribute(\PDO::ATTR_ERRMODE, \PDO::ERRMODE_EXCEPTION);
        $this->driver = $this->pdo->getAttribute(\PDO::ATTR_DRIVER_NAME);
    }

    /**
     * Builds a PDO DSN from a URL-like connection string.
     *
     * @todo implement missing support for oci DSN (which look totally different from other PDO ones)
     */
    private function buildDsnFromUrl(string $dsnOrUrl): string
    {
        // (pdo_)?sqlite3?:///... => (pdo_)?sqlite3?://localhost/... or else the URL will be invalid
        $url = preg_replace('#^((?:pdo_)?sqlite3?):///#', '$1://localhost/', $dsnOrUrl);

        $params = parse_url($url);

        if (false === $params) {
            return $dsnOrUrl; // If the URL is not valid, let's assume it might be a DSN already.
        }

        $params = array_map('rawurldecode', $params);

        // Override the default username and password. Values passed through options will still win over these in the constructor.
        if (isset($params['user'])) {
            $this->username = $params['user'];
        }

        if (isset($params['pass'])) {
            $this->password = $params['pass'];
        }

        if (!isset($params['scheme'])) {
            throw new \InvalidArgumentException('URLs without scheme are not supported to configure the PdoSessionHandler.');
        }

        $driverAliasMap = [
            'mssql' => 'sqlsrv',
            'mysql2' => 'mysql', // Amazon RDS, for some weird reason
            'postgres' => 'pgsql',
            'postgresql' => 'pgsql',
            'sqlite3' => 'sqlite',
        ];

        $driver = $driverAliasMap[$params['scheme']] ?? $params['scheme'];

        // Doctrine DBAL supports passing its internal pdo_* driver names directly too (allowing both dashes and underscores). This allows supporting the same here.
        if (str_starts_with($driver, 'pdo_') || str_starts_with($driver, 'pdo-')) {
            $driver = substr($driver, 4);
        }

        $dsn = null;
        switch ($driver) {
            case 'mysql':
                $dsn = 'mysql:';
                if ('' !== ($params['query'] ?? '')) {
                    $queryParams = [];
                    parse_str($params['query'], $queryParams);
                    if ('' !== ($queryParams['charset'] ?? '')) {
                        $dsn .= 'charset='.$queryParams['charset'].';';
                    }

                    if ('' !== ($queryParams['unix_socket'] ?? '')) {
                        $dsn .= 'unix_socket='.$queryParams['unix_socket'].';';

                        if (isset($params['path'])) {
                            $dbName = substr($params['path'], 1); // Remove the leading slash
                            $dsn .= 'dbname='.$dbName.';';
                        }

                        return $dsn;
                    }
                }
            // If "unix_socket" is not in the query, we continue with the same process as pgsql
            // no break
            case 'pgsql':
                $dsn ??= 'pgsql:';

                if (isset($params['host']) && '' !== $params['host']) {
                    $dsn .= 'host='.$params['host'].';';
                }

                if (isset($params['port']) && '' !== $params['port']) {
                    $dsn .= 'port='.$params['port'].';';
                }

                if (isset($params['path'])) {
                    $dbName = substr($params['path'], 1); // Remove the leading slash
                    $dsn .= 'dbname='.$dbName.';';
                }

                return $dsn;

            case 'sqlite':
                return 'sqlite:'.substr($params['path'], 1);

            case 'sqlsrv':
                $dsn = 'sqlsrv:server=';

                if (isset($params['host'])) {
                    $dsn .= $params['host'];
                }

                if (isset($params['port']) && '' !== $params['port']) {
                    $dsn .= ','.$params['port'];
                }

                if (isset($params['path'])) {
                    $dbName = substr($params['path'], 1); // Remove the leading slash
                    $dsn .= ';Database='.$dbName;
                }

                return $dsn;

            default:
                throw new \InvalidArgumentException(sprintf('The scheme "%s" is not supported by the PdoSessionHandler URL configuration. Pass a PDO DSN directly.', $params['scheme']));
        }
    }

    /**
     * Helper method to begin a transaction.
     *
     * Since SQLite does not support row level locks, we have to acquire a reserved lock
     * on the database immediately. Because of https://bugs.php.net/42766 we have to create
     * such a transaction manually which also means we cannot use PDO::commit or
     * PDO::rollback or PDO::inTransaction for SQLite.
     *
     * Also MySQLs default isolation, REPEATABLE READ, causes deadlock for different sessions
     * due to https://percona.com/blog/2013/12/12/one-more-innodb-gap-lock-to-avoid/ .
     * So we change it to READ COMMITTED.
     */
    private function beginTransaction(): void
    {
        if (!$this->inTransaction) {
            if ('sqlite' === $this->driver) {
                $this->pdo->exec('BEGIN IMMEDIATE TRANSACTION');
            } else {
                if ('mysql' === $this->driver) {
                    $this->pdo->exec('SET TRANSACTION ISOLATION LEVEL READ COMMITTED');
                }
                $this->pdo->beginTransaction();
            }
            $this->inTransaction = true;
        }
    }

    /**
     * Helper method to commit a transaction.
     */
    private function commit(): void
    {
        if ($this->inTransaction) {
            try {
                // commit read-write transaction which also releases the lock
                if ('sqlite' === $this->driver) {
                    $this->pdo->exec('COMMIT');
                } else {
                    $this->pdo->commit();
                }
                $this->inTransaction = false;
            } catch (\PDOException $e) {
                $this->rollback();

                throw $e;
            }
        }
    }

    /**
     * Helper method to rollback a transaction.
     */
    private function rollback(): void
    {
        // We only need to rollback if we are in a transaction. Otherwise the resulting
        // error would hide the real problem why rollback was called. We might not be
        // in a transaction when not using the transactional locking behavior or when
        // two callbacks (e.g. destroy and write) are invoked that both fail.
        if ($this->inTransaction) {
            if ('sqlite' === $this->driver) {
                $this->pdo->exec('ROLLBACK');
            } else {
                $this->pdo->rollBack();
            }
            $this->inTransaction = false;
        }
    }

    /**
     * Reads the session data in respect to the different locking strategies.
     *
     * We need to make sure we do not return session data that is already considered garbage according
     * to the session.gc_maxlifetime setting because gc() is called after read() and only sometimes.
     */
    protected function doRead(string $sessionId): string
    {
        if (self::LOCK_ADVISORY === $this->lockMode) {
            $this->unlockStatements[] = $this->doAdvisoryLock($sessionId);
        }

        $selectSql = $this->getSelectSql();
        $selectStmt = $this->pdo->prepare($selectSql);
        $selectStmt->bindParam(':id', $sessionId, \PDO::PARAM_STR);
        $insertStmt = null;

        while (true) {
            $selectStmt->execute();
            $sessionRows = $selectStmt->fetchAll(\PDO::FETCH_NUM);

            if ($sessionRows) {
                $expiry = (int) $sessionRows[0][1];

                if ($expiry < time()) {
                    $this->sessionExpired = true;

                    return '';
                }

                return \is_resource($sessionRows[0][0]) ? stream_get_contents($sessionRows[0][0]) : $sessionRows[0][0];
            }

            if (null !== $insertStmt) {
                $this->rollback();
                throw new \RuntimeException('Failed to read session: INSERT reported a duplicate id but next SELECT did not return any data.');
            }

            if (!filter_var(\ini_get('session.use_strict_mode'), \FILTER_VALIDATE_BOOLEAN) && self::LOCK_TRANSACTIONAL === $this->lockMode && 'sqlite' !== $this->driver) {
                // In strict mode, session fixation is not possible: new sessions always start with a unique
                // random id, so that concurrency is not possible and this code path can be skipped.
                // Exclusive-reading of non-existent rows does not block, so we need to do an insert to block
                // until other connections to the session are committed.
                try {
                    $insertStmt = $this->getInsertStatement($sessionId, '', 0);
                    $insertStmt->execute();
                } catch (\PDOException $e) {
                    // Catch duplicate key error because other connection created the session already.
                    // It would only not be the case when the other connection destroyed the session.
                    if (str_starts_with($e->getCode(), '23')) {
                        // Retrieve finished session data written by concurrent connection by restarting the loop.
                        // We have to start a new transaction as a failed query will mark the current transaction as
                        // aborted in PostgreSQL and disallow further queries within it.
                        $this->rollback();
                        $this->beginTransaction();
                        continue;
                    }

                    throw $e;
                }
            }

            return '';
        }
    }

    /**
     * Executes an application-level lock on the database.
     *
     * @return \PDOStatement The statement that needs to be executed later to release the lock
     *
     * @throws \DomainException When an unsupported PDO driver is used
     *
     * @todo implement missing advisory locks
     *       - for oci using DBMS_LOCK.REQUEST
     *       - for sqlsrv using sp_getapplock with LockOwner = Session
     */
    private function doAdvisoryLock(string $sessionId): \PDOStatement
    {
        switch ($this->driver) {
            case 'mysql':
                // MySQL 5.7.5 and later enforces a maximum length on lock names of 64 characters. Previously, no limit was enforced.
                $lockId = substr($sessionId, 0, 64);
                // should we handle the return value? 0 on timeout, null on error
                // we use a timeout of 50 seconds which is also the default for innodb_lock_wait_timeout
                $stmt = $this->pdo->prepare('SELECT GET_LOCK(:key, 50)');
                $stmt->bindValue(':key', $lockId, \PDO::PARAM_STR);
                $stmt->execute();

                $releaseStmt = $this->pdo->prepare('DO RELEASE_LOCK(:key)');
                $releaseStmt->bindValue(':key', $lockId, \PDO::PARAM_STR);

                return $releaseStmt;
            case 'pgsql':
                // Obtaining an exclusive session level advisory lock requires an integer key.
                // When session.sid_bits_per_character > 4, the session id can contain non-hex-characters.
                // So we cannot just use hexdec().
                if (4 === \PHP_INT_SIZE) {
                    $sessionInt1 = $this->convertStringToInt($sessionId);
                    $sessionInt2 = $this->convertStringToInt(substr($sessionId, 4, 4));

                    $stmt = $this->pdo->prepare('SELECT pg_advisory_lock(:key1, :key2)');
                    $stmt->bindValue(':key1', $sessionInt1, \PDO::PARAM_INT);
                    $stmt->bindValue(':key2', $sessionInt2, \PDO::PARAM_INT);
                    $stmt->execute();

                    $releaseStmt = $this->pdo->prepare('SELECT pg_advisory_unlock(:key1, :key2)');
                    $releaseStmt->bindValue(':key1', $sessionInt1, \PDO::PARAM_INT);
                    $releaseStmt->bindValue(':key2', $sessionInt2, \PDO::PARAM_INT);
                } else {
                    $sessionBigInt = $this->convertStringToInt($sessionId);

                    $stmt = $this->pdo->prepare('SELECT pg_advisory_lock(:key)');
                    $stmt->bindValue(':key', $sessionBigInt, \PDO::PARAM_INT);
                    $stmt->execute();

                    $releaseStmt = $this->pdo->prepare('SELECT pg_advisory_unlock(:key)');
                    $releaseStmt->bindValue(':key', $sessionBigInt, \PDO::PARAM_INT);
                }

                return $releaseStmt;
            case 'sqlite':
                throw new \DomainException('SQLite does not support advisory locks.');
            default:
                throw new \DomainException(sprintf('Advisory locks are currently not implemented for PDO driver "%s".', $this->driver));
        }
    }

    /**
     * Encodes the first 4 (when PHP_INT_SIZE == 4) or 8 characters of the string as an integer.
     *
     * Keep in mind, PHP integers are signed.
     */
    private function convertStringToInt(string $string): int
    {
        if (4 === \PHP_INT_SIZE) {
            return (\ord($string[3]) << 24) + (\ord($string[2]) << 16) + (\ord($string[1]) << 8) + \ord($string[0]);
        }

        $int1 = (\ord($string[7]) << 24) + (\ord($string[6]) << 16) + (\ord($string[5]) << 8) + \ord($string[4]);
        $int2 = (\ord($string[3]) << 24) + (\ord($string[2]) << 16) + (\ord($string[1]) << 8) + \ord($string[0]);

        return $int2 + ($int1 << 32);
    }

    /**
     * Return a locking or nonlocking SQL query to read session information.
     *
     * @throws \DomainException When an unsupported PDO driver is used
     */
    private function getSelectSql(): string
    {
        if (self::LOCK_TRANSACTIONAL === $this->lockMode) {
            $this->beginTransaction();

            switch ($this->driver) {
                case 'mysql':
                case 'oci':
                case 'pgsql':
                    return "SELECT $this->dataCol, $this->lifetimeCol FROM $this->table WHERE $this->idCol = :id FOR UPDATE";
                case 'sqlsrv':
                    return "SELECT $this->dataCol, $this->lifetimeCol FROM $this->table WITH (UPDLOCK, ROWLOCK) WHERE $this->idCol = :id";
                case 'sqlite':
                    // we already locked when starting transaction
                    break;
                default:
                    throw new \DomainException(sprintf('Transactional locks are currently not implemented for PDO driver "%s".', $this->driver));
            }
        }

        return "SELECT $this->dataCol, $this->lifetimeCol FROM $this->table WHERE $this->idCol = :id";
    }

    /**
     * Returns an insert statement supported by the database for writing session data.
     */
    private function getInsertStatement(string $sessionId, string $sessionData, int $maxlifetime): \PDOStatement
    {
        switch ($this->driver) {
            case 'oci':
                $data = fopen('php://memory', 'r+');
                fwrite($data, $sessionData);
                rewind($data);
                $sql = "INSERT INTO $this->table ($this->idCol, $this->dataCol, $this->lifetimeCol, $this->timeCol) VALUES (:id, EMPTY_BLOB(), :expiry, :time) RETURNING $this->dataCol into :data";
                break;
            default:
                $data = $sessionData;
                $sql = "INSERT INTO $this->table ($this->idCol, $this->dataCol, $this->lifetimeCol, $this->timeCol) VALUES (:id, :data, :expiry, :time)";
                break;
        }

        $stmt = $this->pdo->prepare($sql);
        $stmt->bindParam(':id', $sessionId, \PDO::PARAM_STR);
        $stmt->bindParam(':data', $data, \PDO::PARAM_LOB);
        $stmt->bindValue(':expiry', time() + $maxlifetime, \PDO::PARAM_INT);
        $stmt->bindValue(':time', time(), \PDO::PARAM_INT);

        return $stmt;
    }

    /**
     * Returns an update statement supported by the database for writing session data.
     */
    private function getUpdateStatement(string $sessionId, string $sessionData, int $maxlifetime): \PDOStatement
    {
        switch ($this->driver) {
            case 'oci':
                $data = fopen('php://memory', 'r+');
                fwrite($data, $sessionData);
                rewind($data);
                $sql = "UPDATE $this->table SET $this->dataCol = EMPTY_BLOB(), $this->lifetimeCol = :expiry, $this->timeCol = :time WHERE $this->idCol = :id RETURNING $this->dataCol into :data";
                break;
            default:
                $data = $sessionData;
                $sql = "UPDATE $this->table SET $this->dataCol = :data, $this->lifetimeCol = :expiry, $this->timeCol = :time WHERE $this->idCol = :id";
                break;
        }

        $stmt = $this->pdo->prepare($sql);
        $stmt->bindParam(':id', $sessionId, \PDO::PARAM_STR);
        $stmt->bindParam(':data', $data, \PDO::PARAM_LOB);
        $stmt->bindValue(':expiry', time() + $maxlifetime, \PDO::PARAM_INT);
        $stmt->bindValue(':time', time(), \PDO::PARAM_INT);

        return $stmt;
    }

    /**
     * Returns a merge/upsert (i.e. insert or update) statement when supported by the database for writing session data.
     */
    private function getMergeStatement(string $sessionId, string $data, int $maxlifetime): ?\PDOStatement
    {
        switch (true) {
            case 'mysql' === $this->driver:
                $mergeSql = "INSERT INTO $this->table ($this->idCol, $this->dataCol, $this->lifetimeCol, $this->timeCol) VALUES (:id, :data, :expiry, :time) ".
                    "ON DUPLICATE KEY UPDATE $this->dataCol = VALUES($this->dataCol), $this->lifetimeCol = VALUES($this->lifetimeCol), $this->timeCol = VALUES($this->timeCol)";
                break;
            case 'sqlsrv' === $this->driver && version_compare($this->pdo->getAttribute(\PDO::ATTR_SERVER_VERSION), '10', '>='):
                // MERGE is only available since SQL Server 2008 and must be terminated by semicolon
                // It also requires HOLDLOCK according to https://weblogs.sqlteam.com/dang/2009/01/31/upsert-race-condition-with-merge/
                $mergeSql = "MERGE INTO $this->table WITH (HOLDLOCK) USING (SELECT 1 AS dummy) AS src ON ($this->idCol = ?) ".
                    "WHEN NOT MATCHED THEN INSERT ($this->idCol, $this->dataCol, $this->lifetimeCol, $this->timeCol) VALUES (?, ?, ?, ?) ".
                    "WHEN MATCHED THEN UPDATE SET $this->dataCol = ?, $this->lifetimeCol = ?, $this->timeCol = ?;";
                break;
            case 'sqlite' === $this->driver:
                $mergeSql = "INSERT OR REPLACE INTO $this->table ($this->idCol, $this->dataCol, $this->lifetimeCol, $this->timeCol) VALUES (:id, :data, :expiry, :time)";
                break;
            case 'pgsql' === $this->driver && version_compare($this->pdo->getAttribute(\PDO::ATTR_SERVER_VERSION), '9.5', '>='):
                $mergeSql = "INSERT INTO $this->table ($this->idCol, $this->dataCol, $this->lifetimeCol, $this->timeCol) VALUES (:id, :data, :expiry, :time) ".
                    "ON CONFLICT ($this->idCol) DO UPDATE SET ($this->dataCol, $this->lifetimeCol, $this->timeCol) = (EXCLUDED.$this->dataCol, EXCLUDED.$this->lifetimeCol, EXCLUDED.$this->timeCol)";
                break;
            default:
                // MERGE is not supported with LOBs: https://oracle.com/technetwork/articles/fuecks-lobs-095315.html
                return null;
        }

        $mergeStmt = $this->pdo->prepare($mergeSql);

        if ('sqlsrv' === $this->driver) {
            $mergeStmt->bindParam(1, $sessionId, \PDO::PARAM_STR);
            $mergeStmt->bindParam(2, $sessionId, \PDO::PARAM_STR);
            $mergeStmt->bindParam(3, $data, \PDO::PARAM_LOB);
            $mergeStmt->bindValue(4, time() + $maxlifetime, \PDO::PARAM_INT);
            $mergeStmt->bindValue(5, time(), \PDO::PARAM_INT);
            $mergeStmt->bindParam(6, $data, \PDO::PARAM_LOB);
            $mergeStmt->bindValue(7, time() + $maxlifetime, \PDO::PARAM_INT);
            $mergeStmt->bindValue(8, time(), \PDO::PARAM_INT);
        } else {
            $mergeStmt->bindParam(':id', $sessionId, \PDO::PARAM_STR);
            $mergeStmt->bindParam(':data', $data, \PDO::PARAM_LOB);
            $mergeStmt->bindValue(':expiry', time() + $maxlifetime, \PDO::PARAM_INT);
            $mergeStmt->bindValue(':time', time(), \PDO::PARAM_INT);
        }

        return $mergeStmt;
    }

    /**
     * Return a PDO instance.
     */
    protected function getConnection(): \PDO
    {
        if (!isset($this->pdo)) {
            $this->connect($this->dsn ?: \ini_get('session.save_path'));
        }

        return $this->pdo;
    }
}<|MERGE_RESOLUTION|>--- conflicted
+++ resolved
@@ -282,11 +282,7 @@
      */
     protected function doWrite(string $sessionId, string $data): bool
     {
-<<<<<<< HEAD
-        $maxlifetime = (int) (($this->ttl instanceof \Closure ? ($this->ttl)() : $this->ttl) ?? ini_get('session.gc_maxlifetime'));
-=======
-        $maxlifetime = (int) \ini_get('session.gc_maxlifetime');
->>>>>>> 9f9eb475
+        $maxlifetime = (int) (($this->ttl instanceof \Closure ? ($this->ttl)() : $this->ttl) ?? \ini_get('session.gc_maxlifetime'));
 
         try {
             // We use a single MERGE SQL query when supported by the database.
@@ -329,11 +325,7 @@
 
     public function updateTimestamp(string $sessionId, string $data): bool
     {
-<<<<<<< HEAD
-        $expiry = time() + (int) (($this->ttl instanceof \Closure ? ($this->ttl)() : $this->ttl) ?? ini_get('session.gc_maxlifetime'));
-=======
-        $expiry = time() + (int) \ini_get('session.gc_maxlifetime');
->>>>>>> 9f9eb475
+        $expiry = time() + (int) (($this->ttl instanceof \Closure ? ($this->ttl)() : $this->ttl) ?? \ini_get('session.gc_maxlifetime'));
 
         try {
             $updateStmt = $this->pdo->prepare(
