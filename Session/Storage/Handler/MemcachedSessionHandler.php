<?php

/*
 * This file is part of the Symfony package.
 *
 * (c) Fabien Potencier <fabien@symfony.com>
 *
 * For the full copyright and license information, please view the LICENSE
 * file that was distributed with this source code.
 */

namespace Symfony\Component\HttpFoundation\Session\Storage\Handler;

/**
 * Memcached based session storage handler based on the Memcached class
 * provided by the PHP memcached extension.
 *
 * @see https://php.net/memcached
 *
 * @author Drak <drak@zikula.org>
 */
class MemcachedSessionHandler extends AbstractSessionHandler
{
    private \Memcached $memcached;

    /**
     * Time to live in seconds.
     */
    private int|\Closure|null $ttl;

    /**
     * Key prefix for shared environments.
     */
    private string $prefix;

    /**
     * Constructor.
     *
     * List of available options:
     *  * prefix: The prefix to use for the memcached keys in order to avoid collision
     *  * ttl: The time to live in seconds.
     *
     * @throws \InvalidArgumentException When unsupported options are passed
     */
    public function __construct(\Memcached $memcached, array $options = [])
    {
        $this->memcached = $memcached;

        if ($diff = array_diff(array_keys($options), ['prefix', 'expiretime', 'ttl'])) {
            throw new \InvalidArgumentException(sprintf('The following options are not supported "%s".', implode(', ', $diff)));
        }

        $this->ttl = $options['expiretime'] ?? $options['ttl'] ?? null;
        $this->prefix = $options['prefix'] ?? 'sf2s';
    }

    public function close(): bool
    {
        return $this->memcached->quit();
    }

    /**
     * {@inheritdoc}
     */
    protected function doRead(string $sessionId): string
    {
        return $this->memcached->get($this->prefix.$sessionId) ?: '';
    }

    public function updateTimestamp(string $sessionId, string $data): bool
    {
<<<<<<< HEAD
        $ttl = ($this->ttl instanceof \Closure ? ($this->ttl)() : $this->ttl) ?? ini_get('session.gc_maxlifetime');
        $this->memcached->touch($this->prefix.$sessionId, time() + (int) $ttl);
=======
        $this->memcached->touch($this->prefix.$sessionId, time() + (int) ($this->ttl ?? \ini_get('session.gc_maxlifetime')));
>>>>>>> 9f9eb475

        return true;
    }

    /**
     * {@inheritdoc}
     */
    protected function doWrite(string $sessionId, string $data): bool
    {
<<<<<<< HEAD
        $ttl = ($this->ttl instanceof \Closure ? ($this->ttl)() : $this->ttl) ?? ini_get('session.gc_maxlifetime');

        return $this->memcached->set($this->prefix.$sessionId, $data, time() + (int) $ttl);
=======
        return $this->memcached->set($this->prefix.$sessionId, $data, time() + (int) ($this->ttl ?? \ini_get('session.gc_maxlifetime')));
>>>>>>> 9f9eb475
    }

    /**
     * {@inheritdoc}
     */
    protected function doDestroy(string $sessionId): bool
    {
        $result = $this->memcached->delete($this->prefix.$sessionId);

        return $result || \Memcached::RES_NOTFOUND == $this->memcached->getResultCode();
    }

    public function gc(int $maxlifetime): int|false
    {
        // not required here because memcached will auto expire the records anyhow.
        return 0;
    }

    /**
     * Return a Memcached instance.
     */
    protected function getMemcached(): \Memcached
    {
        return $this->memcached;
    }
}<|MERGE_RESOLUTION|>--- conflicted
+++ resolved
@@ -69,12 +69,8 @@
 
     public function updateTimestamp(string $sessionId, string $data): bool
     {
-<<<<<<< HEAD
-        $ttl = ($this->ttl instanceof \Closure ? ($this->ttl)() : $this->ttl) ?? ini_get('session.gc_maxlifetime');
+        $ttl = ($this->ttl instanceof \Closure ? ($this->ttl)() : $this->ttl) ?? \ini_get('session.gc_maxlifetime');
         $this->memcached->touch($this->prefix.$sessionId, time() + (int) $ttl);
-=======
-        $this->memcached->touch($this->prefix.$sessionId, time() + (int) ($this->ttl ?? \ini_get('session.gc_maxlifetime')));
->>>>>>> 9f9eb475
 
         return true;
     }
@@ -84,13 +80,9 @@
      */
     protected function doWrite(string $sessionId, string $data): bool
     {
-<<<<<<< HEAD
-        $ttl = ($this->ttl instanceof \Closure ? ($this->ttl)() : $this->ttl) ?? ini_get('session.gc_maxlifetime');
+        $ttl = ($this->ttl instanceof \Closure ? ($this->ttl)() : $this->ttl) ?? \ini_get('session.gc_maxlifetime');
 
         return $this->memcached->set($this->prefix.$sessionId, $data, time() + (int) $ttl);
-=======
-        return $this->memcached->set($this->prefix.$sessionId, $data, time() + (int) ($this->ttl ?? \ini_get('session.gc_maxlifetime')));
->>>>>>> 9f9eb475
     }
 
     /**
