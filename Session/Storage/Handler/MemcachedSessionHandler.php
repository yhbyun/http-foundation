<?php

/*
 * This file is part of the Symfony package.
 *
 * (c) Fabien Potencier <fabien@symfony.com>
 *
 * For the full copyright and license information, please view the LICENSE
 * file that was distributed with this source code.
 */

namespace Symfony\Component\HttpFoundation\Session\Storage\Handler;

/**
 * Memcached based session storage handler based on the Memcached class
 * provided by the PHP memcached extension.
 *
 * @see https://php.net/memcached
 *
 * @author Drak <drak@zikula.org>
 */
class MemcachedSessionHandler extends AbstractSessionHandler
{
    private $memcached;

    /**
     * @var int Time to live in seconds
     */
    private $ttl;

    /**
     * @var string Key prefix for shared environments
     */
    private $prefix;

    /**
     * Constructor.
     *
     * List of available options:
     *  * prefix: The prefix to use for the memcached keys in order to avoid collision
     *  * expiretime: The time to live in seconds.
     *
     * @throws \InvalidArgumentException When unsupported options are passed
     */
    public function __construct(\Memcached $memcached, array $options = [])
    {
        $this->memcached = $memcached;

        if ($diff = array_diff(array_keys($options), ['prefix', 'expiretime'])) {
            throw new \InvalidArgumentException(sprintf('The following options are not supported "%s"', implode(', ', $diff)));
        }

        $this->ttl = isset($options['expiretime']) ? (int) $options['expiretime'] : 86400;
        $this->prefix = isset($options['prefix']) ? $options['prefix'] : 'sf2s';
    }

    /**
     * @return bool
     */
    public function close()
    {
        return $this->memcached->quit();
    }

    /**
     * {@inheritdoc}
     */
    protected function doRead($sessionId)
    {
        return $this->memcached->get($this->prefix.$sessionId) ?: '';
    }

    /**
     * @return bool
     */
    public function updateTimestamp($sessionId, $data)
    {
        $this->memcached->touch($this->prefix.$sessionId, time() + $this->ttl);

        return true;
    }

    /**
     * {@inheritdoc}
     */
    protected function doWrite($sessionId, $data)
    {
        return $this->memcached->set($this->prefix.$sessionId, $data, time() + $this->ttl);
    }

    /**
     * {@inheritdoc}
     */
    protected function doDestroy($sessionId)
    {
        $result = $this->memcached->delete($this->prefix.$sessionId);

        return $result || \Memcached::RES_NOTFOUND == $this->memcached->getResultCode();
    }

    /**
<<<<<<< HEAD
     * @return int
=======
     * @return bool
>>>>>>> d804bea1
     */
    public function gc($maxlifetime)
    {
        // not required here because memcached will auto expire the records anyhow.
        return true;
    }

    /**
     * Return a Memcached instance.
     *
     * @return \Memcached
     */
    protected function getMemcached()
    {
        return $this->memcached;
    }
}<|MERGE_RESOLUTION|>--- conflicted
+++ resolved
@@ -99,11 +99,7 @@
     }
 
     /**
-<<<<<<< HEAD
-     * @return int
-=======
      * @return bool
->>>>>>> d804bea1
      */
     public function gc($maxlifetime)
     {
