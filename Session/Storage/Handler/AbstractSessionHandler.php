--- conflicted
+++ resolved
@@ -86,13 +86,8 @@
 
     public function destroy(string $sessionId): bool
     {
-<<<<<<< HEAD
-        if (!headers_sent() && filter_var(ini_get('session.use_cookies'), \FILTER_VALIDATE_BOOLEAN)) {
+        if (!headers_sent() && filter_var(\ini_get('session.use_cookies'), \FILTER_VALIDATE_BOOLEAN)) {
             if (!isset($this->sessionName)) {
-=======
-        if (!headers_sent() && filter_var(\ini_get('session.use_cookies'), \FILTER_VALIDATE_BOOLEAN)) {
-            if (!$this->sessionName) {
->>>>>>> 1d3d261a
                 throw new \LogicException(sprintf('Session name cannot be empty, did you forget to call "parent::open()" in "%s"?.', static::class));
             }
             $cookie = SessionUtils::popSessionCookie($this->sessionName, $sessionId);
@@ -105,19 +100,9 @@
              * started the session).
              */
             if (null === $cookie || isset($_COOKIE[$this->sessionName])) {
-<<<<<<< HEAD
                 $params = session_get_cookie_params();
                 unset($params['lifetime']);
                 setcookie($this->sessionName, '', $params);
-=======
-                if (\PHP_VERSION_ID < 70300) {
-                    setcookie($this->sessionName, '', 0, \ini_get('session.cookie_path'), \ini_get('session.cookie_domain'), filter_var(\ini_get('session.cookie_secure'), \FILTER_VALIDATE_BOOLEAN), filter_var(\ini_get('session.cookie_httponly'), \FILTER_VALIDATE_BOOLEAN));
-                } else {
-                    $params = session_get_cookie_params();
-                    unset($params['lifetime']);
-                    setcookie($this->sessionName, '', $params);
-                }
->>>>>>> 1d3d261a
             }
         }
 
