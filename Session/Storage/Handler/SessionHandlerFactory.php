--- conflicted
+++ resolved
@@ -71,17 +71,9 @@
                     throw new \InvalidArgumentException('Unsupported PDO OCI DSN. Try running "composer require doctrine/dbal".');
                 }
                 $connection[3] = '-';
-<<<<<<< HEAD
                 $params = (new DsnParser())->parse($connection);
-                $config = class_exists(ORMSetup::class) ? ORMSetup::createConfiguration(true) : new Configuration();
+                $config = new Configuration();
                 $config->setSchemaManagerFactory(new DefaultSchemaManagerFactory());
-=======
-                $params = class_exists(DsnParser::class) ? (new DsnParser())->parse($connection) : ['url' => $connection];
-                $config = new Configuration();
-                if (class_exists(DefaultSchemaManagerFactory::class)) {
-                    $config->setSchemaManagerFactory(new DefaultSchemaManagerFactory());
-                }
->>>>>>> 6e86c243
 
                 $connection = DriverManager::getConnection($params, $config);
                 $connection = method_exists($connection, 'getNativeConnection') ? $connection->getNativeConnection() : $connection->getWrappedConnection();
