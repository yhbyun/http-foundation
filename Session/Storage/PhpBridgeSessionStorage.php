--- conflicted
+++ resolved
@@ -20,14 +20,7 @@
  */
 class PhpBridgeSessionStorage extends NativeSessionStorage
 {
-<<<<<<< HEAD
-    public function __construct(AbstractProxy|\SessionHandlerInterface $handler = null, MetadataBag $metaBag = null)
-=======
-    /**
-     * @param AbstractProxy|\SessionHandlerInterface|null $handler
-     */
-    public function __construct($handler = null, ?MetadataBag $metaBag = null)
->>>>>>> f2ab692a
+    public function __construct(AbstractProxy|\SessionHandlerInterface|null $handler = null, ?MetadataBag $metaBag = null)
     {
         if (!\extension_loaded('session')) {
             throw new \LogicException('PHP extension "session" is required.');
