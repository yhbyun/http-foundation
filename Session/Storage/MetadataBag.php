<?php

/*
 * This file is part of the Symfony package.
 *
 * (c) Fabien Potencier <fabien@symfony.com>
 *
 * For the full copyright and license information, please view the LICENSE
 * file that was distributed with this source code.
 */

namespace Symfony\Component\HttpFoundation\Session\Storage;

use Symfony\Component\HttpFoundation\Session\SessionBagInterface;

/**
 * Metadata container.
 *
 * Adds metadata to the session.
 *
 * @author Drak <drak@zikula.org>
 */
class MetadataBag implements SessionBagInterface
{
    public const CREATED = 'c';
    public const UPDATED = 'u';
    public const LIFETIME = 'l';

    private string $name = '__metadata';
    private string $storageKey;

    /**
     * @var array
     */
    protected $meta = [self::CREATED => 0, self::UPDATED => 0, self::LIFETIME => 0];

    /**
     * Unix timestamp.
     */
    private int $lastUsed;

    private int $updateThreshold;

    /**
     * @param string $storageKey      The key used to store bag in the session
     * @param int    $updateThreshold The time to wait between two UPDATED updates
     */
    public function __construct(string $storageKey = '_sf2_meta', int $updateThreshold = 0)
    {
        $this->storageKey = $storageKey;
        $this->updateThreshold = $updateThreshold;
    }

    /**
     * @return void
     */
    public function initialize(array &$array)
    {
        $this->meta = &$array;

        if (isset($array[self::CREATED])) {
            $this->lastUsed = $this->meta[self::UPDATED];

            $timeStamp = time();
            if ($timeStamp - $array[self::UPDATED] >= $this->updateThreshold) {
                $this->meta[self::UPDATED] = $timeStamp;
            }
        } else {
            $this->stampCreated();
        }
    }

    /**
     * Gets the lifetime that the session cookie was set with.
     */
    public function getLifetime(): int
    {
        return $this->meta[self::LIFETIME];
    }

    /**
     * Stamps a new session's metadata.
     *
<<<<<<< HEAD
     * @param int $lifetime Sets the cookie lifetime for the session cookie. A null value
     *                      will leave the system settings unchanged, 0 sets the cookie
     *                      to expire with browser session. Time is in seconds, and is
     *                      not a Unix timestamp.
     *
     * @return void
=======
     * @param int|null $lifetime Sets the cookie lifetime for the session cookie. A null value
     *                           will leave the system settings unchanged, 0 sets the cookie
     *                           to expire with browser session. Time is in seconds, and is
     *                           not a Unix timestamp.
>>>>>>> 5fc3038d
     */
    public function stampNew(int $lifetime = null)
    {
        $this->stampCreated($lifetime);
    }

    public function getStorageKey(): string
    {
        return $this->storageKey;
    }

    /**
     * Gets the created timestamp metadata.
     *
     * @return int Unix timestamp
     */
    public function getCreated(): int
    {
        return $this->meta[self::CREATED];
    }

    /**
     * Gets the last used metadata.
     *
     * @return int Unix timestamp
     */
    public function getLastUsed(): int
    {
        return $this->lastUsed;
    }

    public function clear(): mixed
    {
        // nothing to do
        return null;
    }

    public function getName(): string
    {
        return $this->name;
    }

    /**
     * Sets name.
     *
     * @return void
     */
    public function setName(string $name)
    {
        $this->name = $name;
    }

    private function stampCreated(int $lifetime = null): void
    {
        $timeStamp = time();
        $this->meta[self::CREATED] = $this->meta[self::UPDATED] = $this->lastUsed = $timeStamp;
        $this->meta[self::LIFETIME] = $lifetime ?? (int) \ini_get('session.cookie_lifetime');
    }
}<|MERGE_RESOLUTION|>--- conflicted
+++ resolved
@@ -81,19 +81,12 @@
     /**
      * Stamps a new session's metadata.
      *
-<<<<<<< HEAD
-     * @param int $lifetime Sets the cookie lifetime for the session cookie. A null value
-     *                      will leave the system settings unchanged, 0 sets the cookie
-     *                      to expire with browser session. Time is in seconds, and is
-     *                      not a Unix timestamp.
-     *
-     * @return void
-=======
      * @param int|null $lifetime Sets the cookie lifetime for the session cookie. A null value
      *                           will leave the system settings unchanged, 0 sets the cookie
      *                           to expire with browser session. Time is in seconds, and is
      *                           not a Unix timestamp.
->>>>>>> 5fc3038d
+     *
+     * @return void
      */
     public function stampNew(int $lifetime = null)
     {
