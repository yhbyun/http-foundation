--- conflicted
+++ resolved
@@ -76,11 +76,7 @@
     }
 
     /**
-<<<<<<< HEAD
-     * @return int
-=======
      * @return bool
->>>>>>> d804bea1
      */
     public function gc($maxlifetime)
     {
