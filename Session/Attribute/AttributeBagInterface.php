<?php

/*
 * This file is part of the Symfony package.
 *
 * (c) Fabien Potencier <fabien@symfony.com>
 *
 * For the full copyright and license information, please view the LICENSE
 * file that was distributed with this source code.
 */

namespace Symfony\Component\HttpFoundation\Session\Attribute;

use Symfony\Component\HttpFoundation\Session\SessionBagInterface;

/**
 * Attributes store.
 *
 * @author Drak <drak@zikula.org>
 */
interface AttributeBagInterface extends SessionBagInterface
{
    /**
     * Checks if an attribute is defined.
     */
    public function has(string $name): bool;

    /**
     * Returns an attribute.
     */
    public function get(string $name, mixed $default = null): mixed;

    /**
     * Sets an attribute.
     */
    public function set(string $name, mixed $value);

    /**
     * Returns attributes.
<<<<<<< HEAD
=======
     *
     * @return array<string, mixed>
>>>>>>> 575f8391
     */
    public function all(): array;

    public function replace(array $attributes);

    /**
     * Removes an attribute.
     *
     * @return mixed The removed value or null when it does not exist
     */
    public function remove(string $name): mixed;
}<|MERGE_RESOLUTION|>--- conflicted
+++ resolved
@@ -37,11 +37,8 @@
 
     /**
      * Returns attributes.
-<<<<<<< HEAD
-=======
      *
      * @return array<string, mixed>
->>>>>>> 575f8391
      */
     public function all(): array;
 
