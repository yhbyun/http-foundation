<?php

/*
 * This file is part of the Symfony package.
 *
 * (c) Fabien Potencier <fabien@symfony.com>
 *
 * For the full copyright and license information, please view the LICENSE
 * file that was distributed with this source code.
 */

namespace Symfony\Component\HttpFoundation;

use Symfony\Component\HttpFoundation\File\Exception\FileException;
use Symfony\Component\HttpFoundation\File\File;

/**
 * BinaryFileResponse represents an HTTP response delivering a file.
 *
 * @author Niklas Fiekas <niklas.fiekas@tu-clausthal.de>
 * @author stealth35 <stealth35-php@live.fr>
 * @author Igor Wiedler <igor@wiedler.ch>
 * @author Jordan Alliot <jordan.alliot@gmail.com>
 * @author Sergey Linnik <linniksa@gmail.com>
 */
class BinaryFileResponse extends Response
{
    protected static $trustXSendfileTypeHeader = false;

    /**
     * @var File
     */
    protected $file;
    protected $offset = 0;
    protected $maxlen = -1;
    protected $deleteFileAfterSend = false;

    /**
     * @param \SplFileInfo|string $file               The file to stream
     * @param int                 $status             The response status code
     * @param array               $headers            An array of response headers
     * @param bool                $public             Files are public by default
     * @param string|null         $contentDisposition The type of Content-Disposition to set automatically with the filename
     * @param bool                $autoEtag           Whether the ETag header should be automatically set
     * @param bool                $autoLastModified   Whether the Last-Modified header should be automatically set
     */
<<<<<<< HEAD
    public function __construct($file, int $status = 200, array $headers = array(), bool $public = true, string $contentDisposition = null, bool $autoEtag = false, bool $autoLastModified = true)
=======
    public function __construct($file, int $status = 200, array $headers = [], bool $public = true, string $contentDisposition = null, bool $autoEtag = false, bool $autoLastModified = true)
>>>>>>> c0c03a3b
    {
        parent::__construct(null, $status, $headers);

        $this->setFile($file, $contentDisposition, $autoEtag, $autoLastModified);

        if ($public) {
            $this->setPublic();
        }
    }

    /**
     * @param \SplFileInfo|string $file               The file to stream
     * @param int                 $status             The response status code
     * @param array               $headers            An array of response headers
     * @param bool                $public             Files are public by default
     * @param string|null         $contentDisposition The type of Content-Disposition to set automatically with the filename
     * @param bool                $autoEtag           Whether the ETag header should be automatically set
     * @param bool                $autoLastModified   Whether the Last-Modified header should be automatically set
     *
     * @return static
     */
    public static function create($file = null, $status = 200, $headers = [], $public = true, $contentDisposition = null, $autoEtag = false, $autoLastModified = true)
    {
        return new static($file, $status, $headers, $public, $contentDisposition, $autoEtag, $autoLastModified);
    }

    /**
     * Sets the file to stream.
     *
     * @param \SplFileInfo|string $file               The file to stream
     * @param string              $contentDisposition
     * @param bool                $autoEtag
     * @param bool                $autoLastModified
     *
     * @return $this
     *
     * @throws FileException
     */
    public function setFile($file, $contentDisposition = null, $autoEtag = false, $autoLastModified = true)
    {
        if (!$file instanceof File) {
            if ($file instanceof \SplFileInfo) {
                $file = new File($file->getPathname());
            } else {
                $file = new File((string) $file);
            }
        }

        if (!$file->isReadable()) {
            throw new FileException('File must be readable.');
        }

        $this->file = $file;

        if ($autoEtag) {
            $this->setAutoEtag();
        }

        if ($autoLastModified) {
            $this->setAutoLastModified();
        }

        if ($contentDisposition) {
            $this->setContentDisposition($contentDisposition);
        }

        return $this;
    }

    /**
     * Gets the file.
     *
     * @return File The file to stream
     */
    public function getFile()
    {
        return $this->file;
    }

    /**
     * Automatically sets the Last-Modified header according the file modification date.
     */
    public function setAutoLastModified()
    {
        $this->setLastModified(\DateTime::createFromFormat('U', $this->file->getMTime()));

        return $this;
    }

    /**
     * Automatically sets the ETag header according to the checksum of the file.
     */
    public function setAutoEtag()
    {
        $this->setEtag(base64_encode(hash_file('sha256', $this->file->getPathname(), true)));

        return $this;
    }

    /**
     * Sets the Content-Disposition header with the given filename.
     *
     * @param string $disposition      ResponseHeaderBag::DISPOSITION_INLINE or ResponseHeaderBag::DISPOSITION_ATTACHMENT
     * @param string $filename         Optionally use this UTF-8 encoded filename instead of the real name of the file
     * @param string $filenameFallback A fallback filename, containing only ASCII characters. Defaults to an automatically encoded filename
     *
     * @return $this
     */
    public function setContentDisposition($disposition, $filename = '', $filenameFallback = '')
    {
        if ('' === $filename) {
            $filename = $this->file->getFilename();
        }

        if ('' === $filenameFallback && (!preg_match('/^[\x20-\x7e]*$/', $filename) || false !== strpos($filename, '%'))) {
            $encoding = mb_detect_encoding($filename, null, true) ?: '8bit';

            for ($i = 0, $filenameLength = mb_strlen($filename, $encoding); $i < $filenameLength; ++$i) {
                $char = mb_substr($filename, $i, 1, $encoding);

                if ('%' === $char || \ord($char) < 32 || \ord($char) > 126) {
                    $filenameFallback .= '_';
                } else {
                    $filenameFallback .= $char;
                }
            }
        }

        $dispositionHeader = $this->headers->makeDisposition($disposition, $filename, $filenameFallback);
        $this->headers->set('Content-Disposition', $dispositionHeader);

        return $this;
    }

    /**
     * {@inheritdoc}
     */
    public function prepare(Request $request)
    {
        if (!$this->headers->has('Content-Type')) {
            $this->headers->set('Content-Type', $this->file->getMimeType() ?: 'application/octet-stream');
        }

        if ('HTTP/1.0' !== $request->server->get('SERVER_PROTOCOL')) {
            $this->setProtocolVersion('1.1');
        }

        $this->ensureIEOverSSLCompatibility($request);

        $this->offset = 0;
        $this->maxlen = -1;

        if (false === $fileSize = $this->file->getSize()) {
            return $this;
        }
        $this->headers->set('Content-Length', $fileSize);

        if (!$this->headers->has('Accept-Ranges')) {
            // Only accept ranges on safe HTTP methods
            $this->headers->set('Accept-Ranges', $request->isMethodSafe(false) ? 'bytes' : 'none');
        }

        if (self::$trustXSendfileTypeHeader && $request->headers->has('X-Sendfile-Type')) {
            // Use X-Sendfile, do not send any content.
            $type = $request->headers->get('X-Sendfile-Type');
            $path = $this->file->getRealPath();
            // Fall back to scheme://path for stream wrapped locations.
            if (false === $path) {
                $path = $this->file->getPathname();
            }
            if ('x-accel-redirect' === strtolower($type)) {
                // Do X-Accel-Mapping substitutions.
                // @link http://wiki.nginx.org/X-accel#X-Accel-Redirect
                $parts = HeaderUtils::split($request->headers->get('X-Accel-Mapping', ''), ',=');
                foreach ($parts as $part) {
                    list($pathPrefix, $location) = $part;
                    if (substr($path, 0, \strlen($pathPrefix)) === $pathPrefix) {
                        $path = $location.substr($path, \strlen($pathPrefix));
                        break;
                    }
                }
            }
            $this->headers->set($type, $path);
            $this->maxlen = 0;
        } elseif ($request->headers->has('Range')) {
            // Process the range headers.
            if (!$request->headers->has('If-Range') || $this->hasValidIfRangeHeader($request->headers->get('If-Range'))) {
                $range = $request->headers->get('Range');

                list($start, $end) = explode('-', substr($range, 6), 2) + [0];

                $end = ('' === $end) ? $fileSize - 1 : (int) $end;

                if ('' === $start) {
                    $start = $fileSize - $end;
                    $end = $fileSize - 1;
                } else {
                    $start = (int) $start;
                }

                if ($start <= $end) {
                    if ($start < 0 || $end > $fileSize - 1) {
                        $this->setStatusCode(416);
                        $this->headers->set('Content-Range', sprintf('bytes */%s', $fileSize));
                    } elseif (0 !== $start || $end !== $fileSize - 1) {
                        $this->maxlen = $end < $fileSize ? $end - $start + 1 : -1;
                        $this->offset = $start;

                        $this->setStatusCode(206);
                        $this->headers->set('Content-Range', sprintf('bytes %s-%s/%s', $start, $end, $fileSize));
                        $this->headers->set('Content-Length', $end - $start + 1);
                    }
                }
            }
        }

        return $this;
    }

    private function hasValidIfRangeHeader($header)
    {
        if ($this->getEtag() === $header) {
            return true;
        }

        if (null === $lastModified = $this->getLastModified()) {
            return false;
        }

        return $lastModified->format('D, d M Y H:i:s').' GMT' === $header;
    }

    /**
     * Sends the file.
     *
     * {@inheritdoc}
     */
    public function sendContent()
    {
        if (!$this->isSuccessful()) {
            return parent::sendContent();
        }

        if (0 === $this->maxlen) {
            return $this;
        }

        $out = fopen('php://output', 'wb');
        $file = fopen($this->file->getPathname(), 'rb');

        stream_copy_to_stream($file, $out, $this->maxlen, $this->offset);

        fclose($out);
        fclose($file);

        if ($this->deleteFileAfterSend) {
            unlink($this->file->getPathname());
        }

        return $this;
    }

    /**
     * {@inheritdoc}
     *
     * @throws \LogicException when the content is not null
     */
    public function setContent($content)
    {
        if (null !== $content) {
            throw new \LogicException('The content cannot be set on a BinaryFileResponse instance.');
        }
    }

    /**
     * {@inheritdoc}
     *
     * @return false
     */
    public function getContent()
    {
        return false;
    }

    /**
     * Trust X-Sendfile-Type header.
     */
    public static function trustXSendfileTypeHeader()
    {
        self::$trustXSendfileTypeHeader = true;
    }

    /**
     * If this is set to true, the file will be unlinked after the request is send
     * Note: If the X-Sendfile header is used, the deleteFileAfterSend setting will not be used.
     *
     * @param bool $shouldDelete
     *
     * @return $this
     */
    public function deleteFileAfterSend($shouldDelete = true)
    {
        $this->deleteFileAfterSend = $shouldDelete;

        return $this;
    }
}<|MERGE_RESOLUTION|>--- conflicted
+++ resolved
@@ -44,11 +44,7 @@
      * @param bool                $autoEtag           Whether the ETag header should be automatically set
      * @param bool                $autoLastModified   Whether the Last-Modified header should be automatically set
      */
-<<<<<<< HEAD
-    public function __construct($file, int $status = 200, array $headers = array(), bool $public = true, string $contentDisposition = null, bool $autoEtag = false, bool $autoLastModified = true)
-=======
     public function __construct($file, int $status = 200, array $headers = [], bool $public = true, string $contentDisposition = null, bool $autoEtag = false, bool $autoLastModified = true)
->>>>>>> c0c03a3b
     {
         parent::__construct(null, $status, $headers);
 
