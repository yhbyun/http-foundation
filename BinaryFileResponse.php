<?php

/*
 * This file is part of the Symfony package.
 *
 * (c) Fabien Potencier <fabien@symfony.com>
 *
 * For the full copyright and license information, please view the LICENSE
 * file that was distributed with this source code.
 */

namespace Symfony\Component\HttpFoundation;

use Symfony\Component\HttpFoundation\File\Exception\FileException;
use Symfony\Component\HttpFoundation\File\File;

/**
 * BinaryFileResponse represents an HTTP response delivering a file.
 *
 * @author Niklas Fiekas <niklas.fiekas@tu-clausthal.de>
 * @author stealth35 <stealth35-php@live.fr>
 * @author Igor Wiedler <igor@wiedler.ch>
 * @author Jordan Alliot <jordan.alliot@gmail.com>
 * @author Sergey Linnik <linniksa@gmail.com>
 */
class BinaryFileResponse extends Response
{
    protected static $trustXSendfileTypeHeader = false;

    /**
     * @var File
     */
    protected $file;
    protected $offset = 0;
    protected $maxlen = -1;
    protected $deleteFileAfterSend = false;
    protected $chunkSize = 8 * 1024;

    /**
     * @param \SplFileInfo|string $file               The file to stream
     * @param int                 $status             The response status code
     * @param array               $headers            An array of response headers
     * @param bool                $public             Files are public by default
     * @param string|null         $contentDisposition The type of Content-Disposition to set automatically with the filename
     * @param bool                $autoEtag           Whether the ETag header should be automatically set
     * @param bool                $autoLastModified   Whether the Last-Modified header should be automatically set
     */
    public function __construct($file, int $status = 200, array $headers = [], bool $public = true, string $contentDisposition = null, bool $autoEtag = false, bool $autoLastModified = true)
    {
        parent::__construct(null, $status, $headers);

        $this->setFile($file, $contentDisposition, $autoEtag, $autoLastModified);

        if ($public) {
            $this->setPublic();
        }
    }

    /**
     * @param \SplFileInfo|string $file               The file to stream
     * @param int                 $status             The response status code
     * @param array               $headers            An array of response headers
     * @param bool                $public             Files are public by default
     * @param string|null         $contentDisposition The type of Content-Disposition to set automatically with the filename
     * @param bool                $autoEtag           Whether the ETag header should be automatically set
     * @param bool                $autoLastModified   Whether the Last-Modified header should be automatically set
     *
     * @return static
     *
     * @deprecated since Symfony 5.2, use __construct() instead.
     */
    public static function create($file = null, int $status = 200, array $headers = [], bool $public = true, string $contentDisposition = null, bool $autoEtag = false, bool $autoLastModified = true)
    {
        trigger_deprecation('symfony/http-foundation', '5.2', 'The "%s()" method is deprecated, use "new %s()" instead.', __METHOD__, static::class);

        return new static($file, $status, $headers, $public, $contentDisposition, $autoEtag, $autoLastModified);
    }

    /**
     * Sets the file to stream.
     *
     * @param \SplFileInfo|string $file The file to stream
     *
     * @return $this
     *
     * @throws FileException
     */
    public function setFile($file, string $contentDisposition = null, bool $autoEtag = false, bool $autoLastModified = true)
    {
        if (!$file instanceof File) {
            if ($file instanceof \SplFileInfo) {
                $file = new File($file->getPathname());
            } else {
                $file = new File((string) $file);
            }
        }

        if (!$file->isReadable()) {
            throw new FileException('File must be readable.');
        }

        $this->file = $file;

        if ($autoEtag) {
            $this->setAutoEtag();
        }

        if ($autoLastModified) {
            $this->setAutoLastModified();
        }

        if ($contentDisposition) {
            $this->setContentDisposition($contentDisposition);
        }

        return $this;
    }

    /**
     * Gets the file.
     *
     * @return File
     */
    public function getFile()
    {
        return $this->file;
    }

    /**
     * Sets the response stream chunk size.
     *
     * @return $this
     */
    public function setChunkSize(int $chunkSize): self
    {
        if ($chunkSize < 1 || $chunkSize > \PHP_INT_MAX) {
            throw new \LogicException('The chunk size of a BinaryFileResponse cannot be less than 1 or greater than PHP_INT_MAX.');
        }

        $this->chunkSize = $chunkSize;

        return $this;
    }

    /**
     * Automatically sets the Last-Modified header according the file modification date.
     *
     * @return $this
     */
    public function setAutoLastModified()
    {
        $this->setLastModified(\DateTime::createFromFormat('U', $this->file->getMTime()));

        return $this;
    }

    /**
     * Automatically sets the ETag header according to the checksum of the file.
     *
     * @return $this
     */
    public function setAutoEtag()
    {
        $this->setEtag(base64_encode(hash_file('sha256', $this->file->getPathname(), true)));

        return $this;
    }

    /**
     * Sets the Content-Disposition header with the given filename.
     *
     * @param string $disposition      ResponseHeaderBag::DISPOSITION_INLINE or ResponseHeaderBag::DISPOSITION_ATTACHMENT
     * @param string $filename         Optionally use this UTF-8 encoded filename instead of the real name of the file
     * @param string $filenameFallback A fallback filename, containing only ASCII characters. Defaults to an automatically encoded filename
     *
     * @return $this
     */
    public function setContentDisposition(string $disposition, string $filename = '', string $filenameFallback = '')
    {
        if ('' === $filename) {
            $filename = $this->file->getFilename();
        }

        if ('' === $filenameFallback && (!preg_match('/^[\x20-\x7e]*$/', $filename) || str_contains($filename, '%'))) {
            $encoding = mb_detect_encoding($filename, null, true) ?: '8bit';

            for ($i = 0, $filenameLength = mb_strlen($filename, $encoding); $i < $filenameLength; ++$i) {
                $char = mb_substr($filename, $i, 1, $encoding);

                if ('%' === $char || \ord($char) < 32 || \ord($char) > 126) {
                    $filenameFallback .= '_';
                } else {
                    $filenameFallback .= $char;
                }
            }
        }

        $dispositionHeader = $this->headers->makeDisposition($disposition, $filename, $filenameFallback);
        $this->headers->set('Content-Disposition', $dispositionHeader);

        return $this;
    }

    /**
     * {@inheritdoc}
     */
    public function prepare(Request $request)
    {
        parent::prepare($request);

        if ($this->isInformational() || $this->isEmpty()) {
            $this->maxlen = 0;

            return $this;
        }

        if (!$this->headers->has('Content-Type')) {
            $this->headers->set('Content-Type', $this->file->getMimeType() ?: 'application/octet-stream');
        }

        $this->offset = 0;
        $this->maxlen = -1;

        if (false === $fileSize = $this->file->getSize()) {
            return $this;
        }
        $this->headers->remove('Transfer-Encoding');
        $this->headers->set('Content-Length', $fileSize);

        if (!$this->headers->has('Accept-Ranges')) {
            // Only accept ranges on safe HTTP methods
            $this->headers->set('Accept-Ranges', $request->isMethodSafe() ? 'bytes' : 'none');
        }

        if (self::$trustXSendfileTypeHeader && $request->headers->has('X-Sendfile-Type')) {
            // Use X-Sendfile, do not send any content.
            $type = $request->headers->get('X-Sendfile-Type');
            $path = $this->file->getRealPath();
            // Fall back to scheme://path for stream wrapped locations.
            if (false === $path) {
                $path = $this->file->getPathname();
            }
            if ('x-accel-redirect' === strtolower($type)) {
                // Do X-Accel-Mapping substitutions.
                // @link https://www.nginx.com/resources/wiki/start/topics/examples/x-accel/#x-accel-redirect
                $parts = HeaderUtils::split($request->headers->get('X-Accel-Mapping', ''), ',=');
                foreach ($parts as $part) {
                    [$pathPrefix, $location] = $part;
                    if (substr($path, 0, \strlen($pathPrefix)) === $pathPrefix) {
                        $path = $location.substr($path, \strlen($pathPrefix));
                        // Only set X-Accel-Redirect header if a valid URI can be produced
                        // as nginx does not serve arbitrary file paths.
                        $this->headers->set($type, $path);
                        $this->maxlen = 0;
                        break;
                    }
                }
            } else {
                $this->headers->set($type, $path);
                $this->maxlen = 0;
            }
        } elseif ($request->headers->has('Range') && $request->isMethod('GET')) {
            // Process the range headers.
            if (!$request->headers->has('If-Range') || $this->hasValidIfRangeHeader($request->headers->get('If-Range'))) {
                $range = $request->headers->get('Range');

                if (str_starts_with($range, 'bytes=')) {
                    [$start, $end] = explode('-', substr($range, 6), 2) + [0];

                    $end = ('' === $end) ? $fileSize - 1 : (int) $end;

                    if ('' === $start) {
                        $start = $fileSize - $end;
                        $end = $fileSize - 1;
                    } else {
                        $start = (int) $start;
                    }

                    if ($start <= $end) {
                        $end = min($end, $fileSize - 1);
                        if ($start < 0 || $start > $end) {
                            $this->setStatusCode(416);
                            $this->headers->set('Content-Range', sprintf('bytes */%s', $fileSize));
                        } elseif ($end - $start < $fileSize - 1) {
                            $this->maxlen = $end < $fileSize ? $end - $start + 1 : -1;
                            $this->offset = $start;

                            $this->setStatusCode(206);
                            $this->headers->set('Content-Range', sprintf('bytes %s-%s/%s', $start, $end, $fileSize));
                            $this->headers->set('Content-Length', $end - $start + 1);
                        }
                    }
                }
            }
        }

        if ($request->isMethod('HEAD')) {
            $this->maxlen = 0;
        }

        return $this;
    }

    private function hasValidIfRangeHeader(?string $header): bool
    {
        if ($this->getEtag() === $header) {
            return true;
        }

        if (null === $lastModified = $this->getLastModified()) {
            return false;
        }

        return $lastModified->format('D, d M Y H:i:s').' GMT' === $header;
    }

    /**
     * {@inheritdoc}
     */
    public function sendContent()
    {
        try {
            if (!$this->isSuccessful()) {
                return parent::sendContent();
            }

            if (0 === $this->maxlen) {
                return $this;
            }

            $out = fopen('php://output', 'w');
            $file = fopen($this->file->getPathname(), 'r');

            ignore_user_abort(true);

            if (0 !== $this->offset) {
                fseek($file, $this->offset);
            }

            $length = $this->maxlen;
            while ($length && !feof($file)) {
                $read = ($length > $this->chunkSize) ? $this->chunkSize : $length;
                $length -= $read;

                stream_copy_to_stream($file, $out, $read);

                if (connection_aborted()) {
                    break;
                }
            }

<<<<<<< HEAD
        fclose($out);
        fclose($file);

        if ($this->deleteFileAfterSend && is_file($this->file->getPathname())) {
            unlink($this->file->getPathname());
=======
            fclose($out);
            fclose($file);
        } finally {
            if ($this->deleteFileAfterSend && file_exists($this->file->getPathname())) {
                unlink($this->file->getPathname());
            }
>>>>>>> 7acdc97f
        }

        return $this;
    }

    /**
     * {@inheritdoc}
     *
     * @throws \LogicException when the content is not null
     */
    public function setContent(?string $content)
    {
        if (null !== $content) {
            throw new \LogicException('The content cannot be set on a BinaryFileResponse instance.');
        }

        return $this;
    }

    /**
     * {@inheritdoc}
     */
    public function getContent()
    {
        return false;
    }

    /**
     * Trust X-Sendfile-Type header.
     */
    public static function trustXSendfileTypeHeader()
    {
        self::$trustXSendfileTypeHeader = true;
    }

    /**
     * If this is set to true, the file will be unlinked after the request is sent
     * Note: If the X-Sendfile header is used, the deleteFileAfterSend setting will not be used.
     *
     * @return $this
     */
    public function deleteFileAfterSend(bool $shouldDelete = true)
    {
        $this->deleteFileAfterSend = $shouldDelete;

        return $this;
    }
}<|MERGE_RESOLUTION|>--- conflicted
+++ resolved
@@ -349,20 +349,12 @@
                 }
             }
 
-<<<<<<< HEAD
-        fclose($out);
-        fclose($file);
-
-        if ($this->deleteFileAfterSend && is_file($this->file->getPathname())) {
-            unlink($this->file->getPathname());
-=======
             fclose($out);
             fclose($file);
         } finally {
-            if ($this->deleteFileAfterSend && file_exists($this->file->getPathname())) {
+            if ($this->deleteFileAfterSend && is_file($this->file->getPathname())) {
                 unlink($this->file->getPathname());
             }
->>>>>>> 7acdc97f
         }
 
         return $this;
