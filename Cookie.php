--- conflicted
+++ resolved
@@ -77,11 +77,7 @@
      * @param self::SAMESITE_*|''|null $sameSite
      * @param bool                     $partitioned
      */
-<<<<<<< HEAD
-    public static function create(string $name, string $value = null, int|string|\DateTimeInterface $expire = 0, ?string $path = '/', string $domain = null, bool $secure = null, bool $httpOnly = true, bool $raw = false, ?string $sameSite = self::SAMESITE_LAX /* , bool $partitioned = false */): self
-=======
-    public static function create(string $name, ?string $value = null, int|string|\DateTimeInterface $expire = 0, ?string $path = '/', ?string $domain = null, ?bool $secure = null, bool $httpOnly = true, bool $raw = false, ?string $sameSite = self::SAMESITE_LAX): self
->>>>>>> 3b72add7
+    public static function create(string $name, ?string $value = null, int|string|\DateTimeInterface $expire = 0, ?string $path = '/', ?string $domain = null, ?bool $secure = null, bool $httpOnly = true, bool $raw = false, ?string $sameSite = self::SAMESITE_LAX /* , bool $partitioned = false */): self
     {
         $partitioned = 9 < \func_num_args() ? func_get_arg(9) : false;
 
@@ -101,11 +97,7 @@
      *
      * @throws \InvalidArgumentException
      */
-<<<<<<< HEAD
-    public function __construct(string $name, string $value = null, int|string|\DateTimeInterface $expire = 0, ?string $path = '/', string $domain = null, bool $secure = null, bool $httpOnly = true, bool $raw = false, ?string $sameSite = self::SAMESITE_LAX, bool $partitioned = false)
-=======
-    public function __construct(string $name, ?string $value = null, int|string|\DateTimeInterface $expire = 0, ?string $path = '/', ?string $domain = null, ?bool $secure = null, bool $httpOnly = true, bool $raw = false, ?string $sameSite = self::SAMESITE_LAX)
->>>>>>> 3b72add7
+    public function __construct(string $name, ?string $value = null, int|string|\DateTimeInterface $expire = 0, ?string $path = '/', ?string $domain = null, ?bool $secure = null, bool $httpOnly = true, bool $raw = false, ?string $sameSite = self::SAMESITE_LAX, bool $partitioned = false)
     {
         // from PHP source code
         if ($raw && false !== strpbrk($name, self::RESERVED_CHARS_LIST)) {
