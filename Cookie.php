<?php

/*
 * This file is part of the Symfony package.
 *
 * (c) Fabien Potencier <fabien@symfony.com>
 *
 * For the full copyright and license information, please view the LICENSE
 * file that was distributed with this source code.
 */

namespace Symfony\Component\HttpFoundation;

/**
 * Represents a cookie.
 *
 * @author Johannes M. Schmitt <schmittjoh@gmail.com>
 */
class Cookie
{
    protected $name;
    protected $value;
    protected $domain;
    protected $expire;
    protected $path;
    protected $secure;
    protected $httpOnly;
    private $raw;
    private $sameSite;
    private $secureDefault = false;

    const SAMESITE_LAX = 'lax';
    const SAMESITE_STRICT = 'strict';

    /**
     * Creates cookie from raw header string.
     *
     * @param string $cookie
     * @param bool   $decode
     *
     * @return static
     */
    public static function fromString($cookie, $decode = false)
    {
        $data = [
            'expires' => 0,
            'path' => '/',
            'domain' => null,
            'secure' => false,
            'httponly' => false,
            'raw' => !$decode,
            'samesite' => null,
<<<<<<< HEAD
        );
=======
        ];
>>>>>>> c0c03a3b

        $parts = HeaderUtils::split($cookie, ';=');
        $part = array_shift($parts);

        $name = $decode ? urldecode($part[0]) : $part[0];
        $value = isset($part[1]) ? ($decode ? urldecode($part[1]) : $part[1]) : null;

        $data = HeaderUtils::combine($parts) + $data;

        if (isset($data['max-age'])) {
            $data['expires'] = time() + (int) $data['max-age'];
        }

        return new static($name, $value, $data['expires'], $data['path'], $data['domain'], $data['secure'], $data['httponly'], $data['raw'], $data['samesite']);
    }

    public static function create(string $name, string $value = null, $expire = 0, ?string $path = '/', string $domain = null, bool $secure = null, bool $httpOnly = true, bool $raw = false, ?string $sameSite = self::SAMESITE_LAX): self
    {
        return new self($name, $value, $expire, $path, $domain, $secure, $httpOnly, $raw, $sameSite);
    }

    /**
     * @param string                        $name     The name of the cookie
     * @param string|null                   $value    The value of the cookie
     * @param int|string|\DateTimeInterface $expire   The time the cookie expires
     * @param string                        $path     The path on the server in which the cookie will be available on
     * @param string|null                   $domain   The domain that the cookie is available to
     * @param bool|null                     $secure   Whether the client should send back the cookie only over HTTPS or null to auto-enable this when the request is already using HTTPS
     * @param bool                          $httpOnly Whether the cookie will be made accessible only through the HTTP protocol
     * @param bool                          $raw      Whether the cookie value should be sent with no url encoding
     * @param string|null                   $sameSite Whether the cookie will be available for cross-site requests
     *
     * @throws \InvalidArgumentException
     */
    public function __construct(string $name, string $value = null, $expire = 0, ?string $path = '/', string $domain = null, ?bool $secure = false, bool $httpOnly = true, bool $raw = false, string $sameSite = null)
    {
        if (9 > \func_num_args()) {
            @trigger_error(sprintf('The default value of the "$secure" and "$samesite" arguments of "%s"\'s constructor will respectively change from "false" to "null" and from "null" to "lax" in Symfony 5.0, you should define their values explicitly or use "Cookie::create()" instead.', __METHOD__), E_USER_DEPRECATED);
        }

        // from PHP source code
        if (preg_match("/[=,; \t\r\n\013\014]/", $name)) {
            throw new \InvalidArgumentException(sprintf('The cookie name "%s" contains invalid characters.', $name));
        }

        if (empty($name)) {
            throw new \InvalidArgumentException('The cookie name cannot be empty.');
        }

        // convert expiration time to a Unix timestamp
        if ($expire instanceof \DateTimeInterface) {
            $expire = $expire->format('U');
        } elseif (!is_numeric($expire)) {
            $expire = strtotime($expire);

            if (false === $expire) {
                throw new \InvalidArgumentException('The cookie expiration time is not valid.');
            }
        }

        $this->name = $name;
        $this->value = $value;
        $this->domain = $domain;
        $this->expire = 0 < $expire ? (int) $expire : 0;
        $this->path = empty($path) ? '/' : $path;
        $this->secure = $secure;
        $this->httpOnly = $httpOnly;
        $this->raw = $raw;

        if ('' === $sameSite) {
            $sameSite = null;
        } elseif (null !== $sameSite) {
            $sameSite = strtolower($sameSite);
        }

        if (!\in_array($sameSite, [self::SAMESITE_LAX, self::SAMESITE_STRICT, null], true)) {
            throw new \InvalidArgumentException('The "sameSite" parameter value is not valid.');
        }

        $this->sameSite = $sameSite;
    }

    /**
     * Returns the cookie as a string.
     *
     * @return string The cookie
     */
    public function __toString()
    {
        $str = ($this->isRaw() ? $this->getName() : urlencode($this->getName())).'=';

        if ('' === (string) $this->getValue()) {
            $str .= 'deleted; expires='.gmdate('D, d-M-Y H:i:s T', time() - 31536001).'; Max-Age=0';
        } else {
            $str .= $this->isRaw() ? $this->getValue() : rawurlencode($this->getValue());

            if (0 !== $this->getExpiresTime()) {
                $str .= '; expires='.gmdate('D, d-M-Y H:i:s T', $this->getExpiresTime()).'; Max-Age='.$this->getMaxAge();
            }
        }

        if ($this->getPath()) {
            $str .= '; path='.$this->getPath();
        }

        if ($this->getDomain()) {
            $str .= '; domain='.$this->getDomain();
        }

        if (true === $this->isSecure()) {
            $str .= '; secure';
        }

        if (true === $this->isHttpOnly()) {
            $str .= '; httponly';
        }

        if (null !== $this->getSameSite()) {
            $str .= '; samesite='.$this->getSameSite();
        }

        return $str;
    }

    /**
     * Gets the name of the cookie.
     *
     * @return string
     */
    public function getName()
    {
        return $this->name;
    }

    /**
     * Gets the value of the cookie.
     *
     * @return string|null
     */
    public function getValue()
    {
        return $this->value;
    }

    /**
     * Gets the domain that the cookie is available to.
     *
     * @return string|null
     */
    public function getDomain()
    {
        return $this->domain;
    }

    /**
     * Gets the time the cookie expires.
     *
     * @return int
     */
    public function getExpiresTime()
    {
        return $this->expire;
    }

    /**
     * Gets the max-age attribute.
     *
     * @return int
     */
    public function getMaxAge()
    {
        $maxAge = $this->expire - time();

        return 0 >= $maxAge ? 0 : $maxAge;
    }

    /**
     * Gets the path on the server in which the cookie will be available on.
     *
     * @return string
     */
    public function getPath()
    {
        return $this->path;
    }

    /**
     * Checks whether the cookie should only be transmitted over a secure HTTPS connection from the client.
     *
     * @return bool
     */
    public function isSecure()
    {
        return $this->secure ?? $this->secureDefault;
    }

    /**
     * Checks whether the cookie will be made accessible only through the HTTP protocol.
     *
     * @return bool
     */
    public function isHttpOnly()
    {
        return $this->httpOnly;
    }

    /**
     * Whether this cookie is about to be cleared.
     *
     * @return bool
     */
    public function isCleared()
    {
        return 0 !== $this->expire && $this->expire < time();
    }

    /**
     * Checks if the cookie value should be sent with no url encoding.
     *
     * @return bool
     */
    public function isRaw()
    {
        return $this->raw;
    }

    /**
     * Gets the SameSite attribute.
     *
     * @return string|null
     */
    public function getSameSite()
    {
        return $this->sameSite;
    }

    /**
     * @param bool $default The default value of the "secure" flag when it is set to null
     */
    public function setSecureDefault(bool $default): void
    {
        $this->secureDefault = $default;
    }
}<|MERGE_RESOLUTION|>--- conflicted
+++ resolved
@@ -50,11 +50,7 @@
             'httponly' => false,
             'raw' => !$decode,
             'samesite' => null,
-<<<<<<< HEAD
-        );
-=======
         ];
->>>>>>> c0c03a3b
 
         $parts = HeaderUtils::split($cookie, ';=');
         $part = array_shift($parts);
