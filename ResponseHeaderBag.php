<?php

/*
 * This file is part of the Symfony package.
 *
 * (c) Fabien Potencier <fabien@symfony.com>
 *
 * For the full copyright and license information, please view the LICENSE
 * file that was distributed with this source code.
 */

namespace Symfony\Component\HttpFoundation;

/**
 * ResponseHeaderBag is a container for Response HTTP headers.
 *
 * @author Fabien Potencier <fabien@symfony.com>
 */
class ResponseHeaderBag extends HeaderBag
{
    const COOKIES_FLAT = 'flat';
    const COOKIES_ARRAY = 'array';

    const DISPOSITION_ATTACHMENT = 'attachment';
    const DISPOSITION_INLINE = 'inline';

    protected $computedCacheControl = array();
    protected $cookies = array();
    protected $headerNames = array();

    public function __construct(array $headers = array())
    {
        parent::__construct($headers);

        if (!isset($this->headers['cache-control'])) {
            $this->set('Cache-Control', '');
        }

        /* RFC2616 - 14.18 says all Responses need to have a Date */
        if (!isset($this->headers['date'])) {
            $this->initDate();
        }
    }

    /**
     * Returns the headers, with original capitalizations.
     *
     * @return array An array of headers
     */
    public function allPreserveCase()
    {
        $headers = array();
        foreach ($this->all() as $name => $value) {
            $headers[isset($this->headerNames[$name]) ? $this->headerNames[$name] : $name] = $value;
        }

        return $headers;
    }

    public function allPreserveCaseWithoutCookies()
    {
        $headers = $this->allPreserveCase();
        if (isset($this->headerNames['set-cookie'])) {
            unset($headers[$this->headerNames['set-cookie']]);
        }

        return $headers;
    }

    /**
     * {@inheritdoc}
     */
    public function replace(array $headers = array())
    {
        $this->headerNames = array();

        parent::replace($headers);

        if (!isset($this->headers['cache-control'])) {
            $this->set('Cache-Control', '');
        }

        if (!isset($this->headers['date'])) {
            $this->initDate();
        }
    }

    /**
     * {@inheritdoc}
     */
    public function all()
    {
        $headers = parent::all();
        foreach ($this->getCookies() as $cookie) {
            $headers['set-cookie'][] = (string) $cookie;
        }

        return $headers;
    }

    /**
     * {@inheritdoc}
     */
    public function set($key, $values, $replace = true)
    {
        $uniqueKey = str_replace('_', '-', strtolower($key));

        if ('set-cookie' === $uniqueKey) {
            if ($replace) {
                $this->cookies = array();
            }
            foreach ((array) $values as $cookie) {
                $this->setCookie(Cookie::fromString($cookie));
            }
            $this->headerNames[$uniqueKey] = $key;

            return;
        }

        $this->headerNames[$uniqueKey] = $key;

        parent::set($key, $values, $replace);

        // ensure the cache-control header has sensible defaults
<<<<<<< HEAD
        if (\in_array($uniqueKey, array('cache-control', 'etag', 'last-modified', 'expires'), true)) {
=======
        if (\in_array($uniqueKey, array('cache-control', 'etag', 'last-modified', 'expires'))) {
>>>>>>> 19fd2d38
            $computed = $this->computeCacheControlValue();
            $this->headers['cache-control'] = array($computed);
            $this->headerNames['cache-control'] = 'Cache-Control';
            $this->computedCacheControl = $this->parseCacheControl($computed);
        }
    }

    /**
     * {@inheritdoc}
     */
    public function remove($key)
    {
        $uniqueKey = str_replace('_', '-', strtolower($key));
        unset($this->headerNames[$uniqueKey]);

        if ('set-cookie' === $uniqueKey) {
            $this->cookies = array();

            return;
        }

        parent::remove($key);

        if ('cache-control' === $uniqueKey) {
            $this->computedCacheControl = array();
        }

        if ('date' === $uniqueKey) {
            $this->initDate();
        }
    }

    /**
     * {@inheritdoc}
     */
    public function hasCacheControlDirective($key)
    {
        return array_key_exists($key, $this->computedCacheControl);
    }

    /**
     * {@inheritdoc}
     */
    public function getCacheControlDirective($key)
    {
        return array_key_exists($key, $this->computedCacheControl) ? $this->computedCacheControl[$key] : null;
    }

    public function setCookie(Cookie $cookie)
    {
        $this->cookies[$cookie->getDomain()][$cookie->getPath()][$cookie->getName()] = $cookie;
        $this->headerNames['set-cookie'] = 'Set-Cookie';
    }

    /**
     * Removes a cookie from the array, but does not unset it in the browser.
     *
     * @param string $name
     * @param string $path
     * @param string $domain
     */
    public function removeCookie($name, $path = '/', $domain = null)
    {
        if (null === $path) {
            $path = '/';
        }

        unset($this->cookies[$domain][$path][$name]);

        if (empty($this->cookies[$domain][$path])) {
            unset($this->cookies[$domain][$path]);

            if (empty($this->cookies[$domain])) {
                unset($this->cookies[$domain]);
            }
        }

        if (empty($this->cookies)) {
            unset($this->headerNames['set-cookie']);
        }
    }

    /**
     * Returns an array with all cookies.
     *
     * @param string $format
     *
     * @return Cookie[]
     *
     * @throws \InvalidArgumentException When the $format is invalid
     */
    public function getCookies($format = self::COOKIES_FLAT)
    {
        if (!\in_array($format, array(self::COOKIES_FLAT, self::COOKIES_ARRAY))) {
            throw new \InvalidArgumentException(sprintf('Format "%s" invalid (%s).', $format, implode(', ', array(self::COOKIES_FLAT, self::COOKIES_ARRAY))));
        }

        if (self::COOKIES_ARRAY === $format) {
            return $this->cookies;
        }

        $flattenedCookies = array();
        foreach ($this->cookies as $path) {
            foreach ($path as $cookies) {
                foreach ($cookies as $cookie) {
                    $flattenedCookies[] = $cookie;
                }
            }
        }

        return $flattenedCookies;
    }

    /**
     * Clears a cookie in the browser.
     *
     * @param string $name
     * @param string $path
     * @param string $domain
     * @param bool   $secure
     * @param bool   $httpOnly
     */
    public function clearCookie($name, $path = '/', $domain = null, $secure = false, $httpOnly = true)
    {
        $this->setCookie(new Cookie($name, null, 1, $path, $domain, $secure, $httpOnly));
    }

    /**
     * Generates a HTTP Content-Disposition field-value.
     *
     * @param string $disposition      One of "inline" or "attachment"
     * @param string $filename         A unicode string
     * @param string $filenameFallback A string containing only ASCII characters that
     *                                 is semantically equivalent to $filename. If the filename is already ASCII,
     *                                 it can be omitted, or just copied from $filename
     *
     * @return string A string suitable for use as a Content-Disposition field-value
     *
     * @throws \InvalidArgumentException
     *
     * @see RFC 6266
     */
    public function makeDisposition($disposition, $filename, $filenameFallback = '')
    {
        if (!\in_array($disposition, array(self::DISPOSITION_ATTACHMENT, self::DISPOSITION_INLINE))) {
            throw new \InvalidArgumentException(sprintf('The disposition must be either "%s" or "%s".', self::DISPOSITION_ATTACHMENT, self::DISPOSITION_INLINE));
        }

        if ('' == $filenameFallback) {
            $filenameFallback = $filename;
        }

        // filenameFallback is not ASCII.
        if (!preg_match('/^[\x20-\x7e]*$/', $filenameFallback)) {
            throw new \InvalidArgumentException('The filename fallback must only contain ASCII characters.');
        }

        // percent characters aren't safe in fallback.
        if (false !== strpos($filenameFallback, '%')) {
            throw new \InvalidArgumentException('The filename fallback cannot contain the "%" character.');
        }

        // path separators aren't allowed in either.
        if (false !== strpos($filename, '/') || false !== strpos($filename, '\\') || false !== strpos($filenameFallback, '/') || false !== strpos($filenameFallback, '\\')) {
            throw new \InvalidArgumentException('The filename and the fallback cannot contain the "/" and "\\" characters.');
        }

        $output = sprintf('%s; filename="%s"', $disposition, str_replace('"', '\\"', $filenameFallback));

        if ($filename !== $filenameFallback) {
            $output .= sprintf("; filename*=utf-8''%s", rawurlencode($filename));
        }

        return $output;
    }

    /**
     * Returns the calculated value of the cache-control header.
     *
     * This considers several other headers and calculates or modifies the
     * cache-control header to a sensible, conservative value.
     *
     * @return string
     */
    protected function computeCacheControlValue()
    {
        if (!$this->cacheControl && !$this->has('ETag') && !$this->has('Last-Modified') && !$this->has('Expires')) {
            return 'no-cache, private';
        }

        if (!$this->cacheControl) {
            // conservative by default
            return 'private, must-revalidate';
        }

        $header = $this->getCacheControlHeader();
        if (isset($this->cacheControl['public']) || isset($this->cacheControl['private'])) {
            return $header;
        }

        // public if s-maxage is defined, private otherwise
        if (!isset($this->cacheControl['s-maxage'])) {
            return $header.', private';
        }

        return $header;
    }

    private function initDate()
    {
        $now = \DateTime::createFromFormat('U', time());
        $now->setTimezone(new \DateTimeZone('UTC'));
        $this->set('Date', $now->format('D, d M Y H:i:s').' GMT');
    }
}<|MERGE_RESOLUTION|>--- conflicted
+++ resolved
@@ -122,11 +122,7 @@
         parent::set($key, $values, $replace);
 
         // ensure the cache-control header has sensible defaults
-<<<<<<< HEAD
         if (\in_array($uniqueKey, array('cache-control', 'etag', 'last-modified', 'expires'), true)) {
-=======
-        if (\in_array($uniqueKey, array('cache-control', 'etag', 'last-modified', 'expires'))) {
->>>>>>> 19fd2d38
             $computed = $this->computeCacheControlValue();
             $this->headers['cache-control'] = array($computed);
             $this->headerNames['cache-control'] = 'Cache-Control';
