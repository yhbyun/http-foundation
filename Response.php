<?php

/*
 * This file is part of the Symfony package.
 *
 * (c) Fabien Potencier <fabien@symfony.com>
 *
 * For the full copyright and license information, please view the LICENSE
 * file that was distributed with this source code.
 */

namespace Symfony\Component\HttpFoundation;

/**
 * Response represents an HTTP response.
 *
 * @author Fabien Potencier <fabien@symfony.com>
 */
class Response
{
    const HTTP_CONTINUE = 100;
    const HTTP_SWITCHING_PROTOCOLS = 101;
    const HTTP_PROCESSING = 102;            // RFC2518
    const HTTP_OK = 200;
    const HTTP_CREATED = 201;
    const HTTP_ACCEPTED = 202;
    const HTTP_NON_AUTHORITATIVE_INFORMATION = 203;
    const HTTP_NO_CONTENT = 204;
    const HTTP_RESET_CONTENT = 205;
    const HTTP_PARTIAL_CONTENT = 206;
    const HTTP_MULTI_STATUS = 207;          // RFC4918
    const HTTP_ALREADY_REPORTED = 208;      // RFC5842
    const HTTP_IM_USED = 226;               // RFC3229
    const HTTP_MULTIPLE_CHOICES = 300;
    const HTTP_MOVED_PERMANENTLY = 301;
    const HTTP_FOUND = 302;
    const HTTP_SEE_OTHER = 303;
    const HTTP_NOT_MODIFIED = 304;
    const HTTP_USE_PROXY = 305;
    const HTTP_RESERVED = 306;
    const HTTP_TEMPORARY_REDIRECT = 307;
    const HTTP_PERMANENTLY_REDIRECT = 308;  // RFC7238
    const HTTP_BAD_REQUEST = 400;
    const HTTP_UNAUTHORIZED = 401;
    const HTTP_PAYMENT_REQUIRED = 402;
    const HTTP_FORBIDDEN = 403;
    const HTTP_NOT_FOUND = 404;
    const HTTP_METHOD_NOT_ALLOWED = 405;
    const HTTP_NOT_ACCEPTABLE = 406;
    const HTTP_PROXY_AUTHENTICATION_REQUIRED = 407;
    const HTTP_REQUEST_TIMEOUT = 408;
    const HTTP_CONFLICT = 409;
    const HTTP_GONE = 410;
    const HTTP_LENGTH_REQUIRED = 411;
    const HTTP_PRECONDITION_FAILED = 412;
    const HTTP_REQUEST_ENTITY_TOO_LARGE = 413;
    const HTTP_REQUEST_URI_TOO_LONG = 414;
    const HTTP_UNSUPPORTED_MEDIA_TYPE = 415;
    const HTTP_REQUESTED_RANGE_NOT_SATISFIABLE = 416;
    const HTTP_EXPECTATION_FAILED = 417;
    const HTTP_I_AM_A_TEAPOT = 418;                                               // RFC2324
    const HTTP_MISDIRECTED_REQUEST = 421;                                         // RFC7540
    const HTTP_UNPROCESSABLE_ENTITY = 422;                                        // RFC4918
    const HTTP_LOCKED = 423;                                                      // RFC4918
    const HTTP_FAILED_DEPENDENCY = 424;                                           // RFC4918
    const HTTP_RESERVED_FOR_WEBDAV_ADVANCED_COLLECTIONS_EXPIRED_PROPOSAL = 425;   // RFC2817
    const HTTP_UPGRADE_REQUIRED = 426;                                            // RFC2817
    const HTTP_PRECONDITION_REQUIRED = 428;                                       // RFC6585
    const HTTP_TOO_MANY_REQUESTS = 429;                                           // RFC6585
    const HTTP_REQUEST_HEADER_FIELDS_TOO_LARGE = 431;                             // RFC6585
    const HTTP_UNAVAILABLE_FOR_LEGAL_REASONS = 451;
    const HTTP_INTERNAL_SERVER_ERROR = 500;
    const HTTP_NOT_IMPLEMENTED = 501;
    const HTTP_BAD_GATEWAY = 502;
    const HTTP_SERVICE_UNAVAILABLE = 503;
    const HTTP_GATEWAY_TIMEOUT = 504;
    const HTTP_VERSION_NOT_SUPPORTED = 505;
    const HTTP_VARIANT_ALSO_NEGOTIATES_EXPERIMENTAL = 506;                        // RFC2295
    const HTTP_INSUFFICIENT_STORAGE = 507;                                        // RFC4918
    const HTTP_LOOP_DETECTED = 508;                                               // RFC5842
    const HTTP_NOT_EXTENDED = 510;                                                // RFC2774
    const HTTP_NETWORK_AUTHENTICATION_REQUIRED = 511;                             // RFC6585

    /**
     * @var \Symfony\Component\HttpFoundation\ResponseHeaderBag
     */
    public $headers;

    /**
     * @var string
     */
    protected $content;

    /**
     * @var string
     */
    protected $version;

    /**
     * @var int
     */
    protected $statusCode;

    /**
     * @var string
     */
    protected $statusText;

    /**
     * @var string
     */
    protected $charset;

    /**
     * Status codes translation table.
     *
     * The list of codes is complete according to the
     * {@link http://www.iana.org/assignments/http-status-codes/ Hypertext Transfer Protocol (HTTP) Status Code Registry}
     * (last updated 2016-03-01).
     *
     * Unless otherwise noted, the status code is defined in RFC2616.
     *
     * @var array
     */
    public static $statusTexts = array(
        100 => 'Continue',
        101 => 'Switching Protocols',
        102 => 'Processing',            // RFC2518
        200 => 'OK',
        201 => 'Created',
        202 => 'Accepted',
        203 => 'Non-Authoritative Information',
        204 => 'No Content',
        205 => 'Reset Content',
        206 => 'Partial Content',
        207 => 'Multi-Status',          // RFC4918
        208 => 'Already Reported',      // RFC5842
        226 => 'IM Used',               // RFC3229
        300 => 'Multiple Choices',
        301 => 'Moved Permanently',
        302 => 'Found',
        303 => 'See Other',
        304 => 'Not Modified',
        305 => 'Use Proxy',
        307 => 'Temporary Redirect',
        308 => 'Permanent Redirect',    // RFC7238
        400 => 'Bad Request',
        401 => 'Unauthorized',
        402 => 'Payment Required',
        403 => 'Forbidden',
        404 => 'Not Found',
        405 => 'Method Not Allowed',
        406 => 'Not Acceptable',
        407 => 'Proxy Authentication Required',
        408 => 'Request Timeout',
        409 => 'Conflict',
        410 => 'Gone',
        411 => 'Length Required',
        412 => 'Precondition Failed',
        413 => 'Payload Too Large',
        414 => 'URI Too Long',
        415 => 'Unsupported Media Type',
        416 => 'Range Not Satisfiable',
        417 => 'Expectation Failed',
        418 => 'I\'m a teapot',                                               // RFC2324
        421 => 'Misdirected Request',                                         // RFC7540
        422 => 'Unprocessable Entity',                                        // RFC4918
        423 => 'Locked',                                                      // RFC4918
        424 => 'Failed Dependency',                                           // RFC4918
        425 => 'Reserved for WebDAV advanced collections expired proposal',   // RFC2817
        426 => 'Upgrade Required',                                            // RFC2817
        428 => 'Precondition Required',                                       // RFC6585
        429 => 'Too Many Requests',                                           // RFC6585
        431 => 'Request Header Fields Too Large',                             // RFC6585
        451 => 'Unavailable For Legal Reasons',                               // RFC7725
        500 => 'Internal Server Error',
        501 => 'Not Implemented',
        502 => 'Bad Gateway',
        503 => 'Service Unavailable',
        504 => 'Gateway Timeout',
        505 => 'HTTP Version Not Supported',
        506 => 'Variant Also Negotiates (Experimental)',                      // RFC2295
        507 => 'Insufficient Storage',                                        // RFC4918
        508 => 'Loop Detected',                                               // RFC5842
        510 => 'Not Extended',                                                // RFC2774
        511 => 'Network Authentication Required',                             // RFC6585
    );

    /**
     * Constructor.
     *
     * @param mixed $content The response content, see setContent()
     * @param int   $status  The response status code
     * @param array $headers An array of response headers
     *
     * @throws \InvalidArgumentException When the HTTP status code is not valid
     */
    public function __construct($content = '', $status = 200, $headers = array())
    {
        $this->headers = new ResponseHeaderBag($headers);
        $this->setContent($content);
        $this->setStatusCode($status);
        $this->setProtocolVersion('1.0');
<<<<<<< HEAD
=======

        // Deprecations
        $class = get_class($this);
        if ($this instanceof \PHPUnit_Framework_MockObject_MockObject || $this instanceof \Prophecy\Doubler\DoubleInterface) {
            $class = get_parent_class($class);
        }
        if (isset(self::$deprecationsTriggered[$class])) {
            return;
        }

        self::$deprecationsTriggered[$class] = true;
        foreach (self::$deprecatedMethods as $method) {
            $r = new \ReflectionMethod($class, $method);
            if (__CLASS__ !== $r->getDeclaringClass()->getName()) {
                @trigger_error(sprintf('Extending %s::%s() in %s is deprecated since version 3.2 and won\'t be supported anymore in 4.0 as it will be final.', __CLASS__, $method, $class), E_USER_DEPRECATED);
            }
        }

        /* RFC2616 - 14.18 says all Responses need to have a Date */
        if (!$this->headers->has('Date')) {
            $this->setDate(new \DateTime(null, new \DateTimeZone('UTC')));
        }
>>>>>>> 784d0216
    }

    /**
     * Factory method for chainability.
     *
     * Example:
     *
     *     return Response::create($body, 200)
     *         ->setSharedMaxAge(300);
     *
     * @param mixed $content The response content, see setContent()
     * @param int   $status  The response status code
     * @param array $headers An array of response headers
     *
     * @return static
     */
    public static function create($content = '', $status = 200, $headers = array())
    {
        return new static($content, $status, $headers);
    }

    /**
     * Returns the Response as an HTTP string.
     *
     * The string representation of the Response is the same as the
     * one that will be sent to the client only if the prepare() method
     * has been called before.
     *
     * @return string The Response as an HTTP string
     *
     * @see prepare()
     */
    public function __toString()
    {
        return
            sprintf('HTTP/%s %s %s', $this->version, $this->statusCode, $this->statusText)."\r\n".
            $this->headers."\r\n".
            $this->getContent();
    }

    /**
     * Clones the current Response instance.
     */
    public function __clone()
    {
        $this->headers = clone $this->headers;
    }

    /**
     * Prepares the Response before it is sent to the client.
     *
     * This method tweaks the Response to ensure that it is
     * compliant with RFC 2616. Most of the changes are based on
     * the Request that is "associated" with this Response.
     *
     * @param Request $request A Request instance
     *
     * @return $this
     */
    public function prepare(Request $request)
    {
        $headers = $this->headers;

        if ($this->isInformational() || $this->isEmpty()) {
            $this->setContent(null);
            $headers->remove('Content-Type');
            $headers->remove('Content-Length');
        } else {
            // Content-type based on the Request
            if (!$headers->has('Content-Type')) {
                $format = $request->getRequestFormat();
                if (null !== $format && $mimeType = $request->getMimeType($format)) {
                    $headers->set('Content-Type', $mimeType);
                }
            }

            // Fix Content-Type
            $charset = $this->charset ?: 'UTF-8';
            if (!$headers->has('Content-Type')) {
                $headers->set('Content-Type', 'text/html; charset='.$charset);
            } elseif (0 === stripos($headers->get('Content-Type'), 'text/') && false === stripos($headers->get('Content-Type'), 'charset')) {
                // add the charset
                $headers->set('Content-Type', $headers->get('Content-Type').'; charset='.$charset);
            }

            // Fix Content-Length
            if ($headers->has('Transfer-Encoding')) {
                $headers->remove('Content-Length');
            }

            if ($request->isMethod('HEAD')) {
                // cf. RFC2616 14.13
                $length = $headers->get('Content-Length');
                $this->setContent(null);
                if ($length) {
                    $headers->set('Content-Length', $length);
                }
            }
        }

        // Fix protocol
        if ('HTTP/1.0' != $request->server->get('SERVER_PROTOCOL')) {
            $this->setProtocolVersion('1.1');
        }

        // Check if we need to send extra expire info headers
        if ('1.0' == $this->getProtocolVersion() && false !== strpos($this->headers->get('Cache-Control'), 'no-cache')) {
            $this->headers->set('pragma', 'no-cache');
            $this->headers->set('expires', -1);
        }

        $this->ensureIEOverSSLCompatibility($request);

        return $this;
    }

    /**
     * Sends HTTP headers.
     *
     * @return $this
     */
    public function sendHeaders()
    {
        // headers have already been sent by the developer
        if (headers_sent()) {
            return $this;
        }

        /* RFC2616 - 14.18 says all Responses need to have a Date */
        if (!$this->headers->has('Date')) {
            $this->setDate(\DateTime::createFromFormat('U', time()));
        }

        // headers
        foreach ($this->headers->allPreserveCaseWithoutCookies() as $name => $values) {
            foreach ($values as $value) {
                header($name.': '.$value, false, $this->statusCode);
            }
        }

        // status
        header(sprintf('HTTP/%s %s %s', $this->version, $this->statusCode, $this->statusText), true, $this->statusCode);

        // cookies
        foreach ($this->headers->getCookies() as $cookie) {
            if ($cookie->isRaw()) {
                setrawcookie($cookie->getName(), $cookie->getValue(), $cookie->getExpiresTime(), $cookie->getPath(), $cookie->getDomain(), $cookie->isSecure(), $cookie->isHttpOnly());
            } else {
                setcookie($cookie->getName(), $cookie->getValue(), $cookie->getExpiresTime(), $cookie->getPath(), $cookie->getDomain(), $cookie->isSecure(), $cookie->isHttpOnly());
            }
        }

        return $this;
    }

    /**
     * Sends content for the current web response.
     *
     * @return $this
     */
    public function sendContent()
    {
        echo $this->content;

        return $this;
    }

    /**
     * Sends HTTP headers and content.
     *
     * @return $this
     */
    public function send()
    {
        $this->sendHeaders();
        $this->sendContent();

        if (function_exists('fastcgi_finish_request')) {
            fastcgi_finish_request();
        } elseif ('cli' !== PHP_SAPI) {
            static::closeOutputBuffers(0, true);
        }

        return $this;
    }

    /**
     * Sets the response content.
     *
     * Valid types are strings, numbers, null, and objects that implement a __toString() method.
     *
     * @param mixed $content Content that can be cast to string
     *
     * @return $this
     *
     * @throws \UnexpectedValueException
     */
    public function setContent($content)
    {
        if (null !== $content && !is_string($content) && !is_numeric($content) && !is_callable(array($content, '__toString'))) {
            throw new \UnexpectedValueException(sprintf('The Response content must be a string or object implementing __toString(), "%s" given.', gettype($content)));
        }

        $this->content = (string) $content;

        return $this;
    }

    /**
     * Gets the current response content.
     *
     * @return string Content
     */
    public function getContent()
    {
        return $this->content;
    }

    /**
     * Sets the HTTP protocol version (1.0 or 1.1).
     *
     * @param string $version The HTTP protocol version
     *
     * @return $this
     *
     * @final since version 3.2
     */
    public function setProtocolVersion($version)
    {
        $this->version = $version;

        return $this;
    }

    /**
     * Gets the HTTP protocol version.
     *
     * @return string The HTTP protocol version
     *
     * @final since version 3.2
     */
    public function getProtocolVersion()
    {
        return $this->version;
    }

    /**
     * Sets the response status code.
     *
     * @param int   $code HTTP status code
     * @param mixed $text HTTP status text
     *
     * If the status text is null it will be automatically populated for the known
     * status codes and left empty otherwise.
     *
     * @return $this
     *
     * @throws \InvalidArgumentException When the HTTP status code is not valid
     *
     * @final since version 3.2
     */
    public function setStatusCode($code, $text = null)
    {
        $this->statusCode = $code = (int) $code;
        if ($this->isInvalid()) {
            throw new \InvalidArgumentException(sprintf('The HTTP status code "%s" is not valid.', $code));
        }

        if (null === $text) {
            $this->statusText = isset(self::$statusTexts[$code]) ? self::$statusTexts[$code] : 'unknown status';

            return $this;
        }

        if (false === $text) {
            $this->statusText = '';

            return $this;
        }

        $this->statusText = $text;

        return $this;
    }

    /**
     * Retrieves the status code for the current web response.
     *
     * @return int Status code
     *
     * @final since version 3.2
     */
    public function getStatusCode()
    {
        return $this->statusCode;
    }

    /**
     * Sets the response charset.
     *
     * @param string $charset Character set
     *
     * @return $this
     *
     * @final since version 3.2
     */
    public function setCharset($charset)
    {
        $this->charset = $charset;

        return $this;
    }

    /**
     * Retrieves the response charset.
     *
     * @return string Character set
     *
     * @final since version 3.2
     */
    public function getCharset()
    {
        return $this->charset;
    }

    /**
     * Returns true if the response is worth caching under any circumstance.
     *
     * Responses marked "private" with an explicit Cache-Control directive are
     * considered uncacheable.
     *
     * Responses with neither a freshness lifetime (Expires, max-age) nor cache
     * validator (Last-Modified, ETag) are considered uncacheable.
     *
     * @return bool true if the response is worth caching, false otherwise
     *
     * @final since version 3.3
     */
    public function isCacheable()
    {
        if (!in_array($this->statusCode, array(200, 203, 300, 301, 302, 404, 410))) {
            return false;
        }

        if ($this->headers->hasCacheControlDirective('no-store') || $this->headers->getCacheControlDirective('private')) {
            return false;
        }

        return $this->isValidateable() || $this->isFresh();
    }

    /**
     * Returns true if the response is "fresh".
     *
     * Fresh responses may be served from cache without any interaction with the
     * origin. A response is considered fresh when it includes a Cache-Control/max-age
     * indicator or Expires header and the calculated age is less than the freshness lifetime.
     *
     * @return bool true if the response is fresh, false otherwise
     *
     * @final since version 3.3
     */
    public function isFresh()
    {
        return $this->getTtl() > 0;
    }

    /**
     * Returns true if the response includes headers that can be used to validate
     * the response with the origin server using a conditional GET request.
     *
     * @return bool true if the response is validateable, false otherwise
     *
     * @final since version 3.3
     */
    public function isValidateable()
    {
        return $this->headers->has('Last-Modified') || $this->headers->has('ETag');
    }

    /**
     * Marks the response as "private".
     *
     * It makes the response ineligible for serving other clients.
     *
     * @return $this
     *
     * @final since version 3.2
     */
    public function setPrivate()
    {
        $this->headers->removeCacheControlDirective('public');
        $this->headers->addCacheControlDirective('private');

        return $this;
    }

    /**
     * Marks the response as "public".
     *
     * It makes the response eligible for serving other clients.
     *
     * @return $this
     *
     * @final since version 3.2
     */
    public function setPublic()
    {
        $this->headers->addCacheControlDirective('public');
        $this->headers->removeCacheControlDirective('private');

        return $this;
    }

    /**
     * Returns true if the response must be revalidated by caches.
     *
     * This method indicates that the response must not be served stale by a
     * cache in any circumstance without first revalidating with the origin.
     * When present, the TTL of the response should not be overridden to be
     * greater than the value provided by the origin.
     *
     * @return bool true if the response must be revalidated by a cache, false otherwise
     *
     * @final since version 3.3
     */
    public function mustRevalidate()
    {
        return $this->headers->hasCacheControlDirective('must-revalidate') || $this->headers->hasCacheControlDirective('proxy-revalidate');
    }

    /**
     * Returns the Date header as a DateTime instance.
     *
     * @return \DateTime A \DateTime instance
     *
     * @throws \RuntimeException When the header is not parseable
     *
     * @final since version 3.2
     */
    public function getDate()
    {
        /*
            RFC2616 - 14.18 says all Responses need to have a Date.
            Make sure we provide one even if it the header
            has been removed in the meantime.
         */
        if (!$this->headers->has('Date')) {
            $this->setDate(\DateTime::createFromFormat('U', time()));
        }

        return $this->headers->getDate('Date');
    }

    /**
     * Sets the Date header.
     *
     * @param \DateTime $date A \DateTime instance
     *
     * @return $this
     *
     * @final since version 3.2
     */
    public function setDate(\DateTime $date)
    {
        $date->setTimezone(new \DateTimeZone('UTC'));
        $this->headers->set('Date', $date->format('D, d M Y H:i:s').' GMT');

        return $this;
    }

    /**
     * Returns the age of the response.
     *
     * @return int The age of the response in seconds
     *
     * @final since version 3.2
     */
    public function getAge()
    {
        if (null !== $age = $this->headers->get('Age')) {
            return (int) $age;
        }

        return max(time() - $this->getDate()->format('U'), 0);
    }

    /**
     * Marks the response stale by setting the Age header to be equal to the maximum age of the response.
     *
     * @return $this
     */
    public function expire()
    {
        if ($this->isFresh()) {
            $this->headers->set('Age', $this->getMaxAge());
        }

        return $this;
    }

    /**
     * Returns the value of the Expires header as a DateTime instance.
     *
     * @return \DateTime|null A DateTime instance or null if the header does not exist
     *
     * @final since version 3.2
     */
    public function getExpires()
    {
        try {
            return $this->headers->getDate('Expires');
        } catch (\RuntimeException $e) {
            // according to RFC 2616 invalid date formats (e.g. "0" and "-1") must be treated as in the past
            return \DateTime::createFromFormat(DATE_RFC2822, 'Sat, 01 Jan 00 00:00:00 +0000');
        }
    }

    /**
     * Sets the Expires HTTP header with a DateTime instance.
     *
     * Passing null as value will remove the header.
     *
     * @param \DateTime|null $date A \DateTime instance or null to remove the header
     *
     * @return $this
     *
     * @final since version 3.2
     */
    public function setExpires(\DateTime $date = null)
    {
        if (null === $date) {
            $this->headers->remove('Expires');
        } else {
            $date = clone $date;
            $date->setTimezone(new \DateTimeZone('UTC'));
            $this->headers->set('Expires', $date->format('D, d M Y H:i:s').' GMT');
        }

        return $this;
    }

    /**
     * Returns the number of seconds after the time specified in the response's Date
     * header when the response should no longer be considered fresh.
     *
     * First, it checks for a s-maxage directive, then a max-age directive, and then it falls
     * back on an expires header. It returns null when no maximum age can be established.
     *
     * @return int|null Number of seconds
     *
     * @final since version 3.2
     */
    public function getMaxAge()
    {
        if ($this->headers->hasCacheControlDirective('s-maxage')) {
            return (int) $this->headers->getCacheControlDirective('s-maxage');
        }

        if ($this->headers->hasCacheControlDirective('max-age')) {
            return (int) $this->headers->getCacheControlDirective('max-age');
        }

        if (null !== $this->getExpires()) {
            return $this->getExpires()->format('U') - $this->getDate()->format('U');
        }
    }

    /**
     * Sets the number of seconds after which the response should no longer be considered fresh.
     *
     * This methods sets the Cache-Control max-age directive.
     *
     * @param int $value Number of seconds
     *
     * @return $this
     *
     * @final since version 3.2
     */
    public function setMaxAge($value)
    {
        $this->headers->addCacheControlDirective('max-age', $value);

        return $this;
    }

    /**
     * Sets the number of seconds after which the response should no longer be considered fresh by shared caches.
     *
     * This methods sets the Cache-Control s-maxage directive.
     *
     * @param int $value Number of seconds
     *
     * @return $this
     *
     * @final since version 3.2
     */
    public function setSharedMaxAge($value)
    {
        $this->setPublic();
        $this->headers->addCacheControlDirective('s-maxage', $value);

        return $this;
    }

    /**
     * Returns the response's time-to-live in seconds.
     *
     * It returns null when no freshness information is present in the response.
     *
     * When the responses TTL is <= 0, the response may not be served from cache without first
     * revalidating with the origin.
     *
     * @return int|null The TTL in seconds
     *
     * @final since version 3.2
     */
    public function getTtl()
    {
        if (null !== $maxAge = $this->getMaxAge()) {
            return $maxAge - $this->getAge();
        }
    }

    /**
     * Sets the response's time-to-live for shared caches.
     *
     * This method adjusts the Cache-Control/s-maxage directive.
     *
     * @param int $seconds Number of seconds
     *
     * @return $this
     *
     * @final since version 3.2
     */
    public function setTtl($seconds)
    {
        $this->setSharedMaxAge($this->getAge() + $seconds);

        return $this;
    }

    /**
     * Sets the response's time-to-live for private/client caches.
     *
     * This method adjusts the Cache-Control/max-age directive.
     *
     * @param int $seconds Number of seconds
     *
     * @return $this
     *
     * @final since version 3.2
     */
    public function setClientTtl($seconds)
    {
        $this->setMaxAge($this->getAge() + $seconds);

        return $this;
    }

    /**
     * Returns the Last-Modified HTTP header as a DateTime instance.
     *
     * @return \DateTime|null A DateTime instance or null if the header does not exist
     *
     * @throws \RuntimeException When the HTTP header is not parseable
     *
     * @final since version 3.2
     */
    public function getLastModified()
    {
        return $this->headers->getDate('Last-Modified');
    }

    /**
     * Sets the Last-Modified HTTP header with a DateTime instance.
     *
     * Passing null as value will remove the header.
     *
     * @param \DateTime|null $date A \DateTime instance or null to remove the header
     *
     * @return $this
     *
     * @final since version 3.2
     */
    public function setLastModified(\DateTime $date = null)
    {
        if (null === $date) {
            $this->headers->remove('Last-Modified');
        } else {
            $date = clone $date;
            $date->setTimezone(new \DateTimeZone('UTC'));
            $this->headers->set('Last-Modified', $date->format('D, d M Y H:i:s').' GMT');
        }

        return $this;
    }

    /**
     * Returns the literal value of the ETag HTTP header.
     *
     * @return string|null The ETag HTTP header or null if it does not exist
     *
     * @final since version 3.2
     */
    public function getEtag()
    {
        return $this->headers->get('ETag');
    }

    /**
     * Sets the ETag value.
     *
     * @param string|null $etag The ETag unique identifier or null to remove the header
     * @param bool        $weak Whether you want a weak ETag or not
     *
     * @return $this
     *
     * @final since version 3.2
     */
    public function setEtag($etag = null, $weak = false)
    {
        if (null === $etag) {
            $this->headers->remove('Etag');
        } else {
            if (0 !== strpos($etag, '"')) {
                $etag = '"'.$etag.'"';
            }

            $this->headers->set('ETag', (true === $weak ? 'W/' : '').$etag);
        }

        return $this;
    }

    /**
     * Sets the response's cache headers (validation and/or expiration).
     *
     * Available options are: etag, last_modified, max_age, s_maxage, private, and public.
     *
     * @param array $options An array of cache options
     *
     * @return $this
     *
     * @throws \InvalidArgumentException
     *
     * @final since version 3.3
     */
    public function setCache(array $options)
    {
        if ($diff = array_diff(array_keys($options), array('etag', 'last_modified', 'max_age', 's_maxage', 'private', 'public'))) {
            throw new \InvalidArgumentException(sprintf('Response does not support the following options: "%s".', implode('", "', array_values($diff))));
        }

        if (isset($options['etag'])) {
            $this->setEtag($options['etag']);
        }

        if (isset($options['last_modified'])) {
            $this->setLastModified($options['last_modified']);
        }

        if (isset($options['max_age'])) {
            $this->setMaxAge($options['max_age']);
        }

        if (isset($options['s_maxage'])) {
            $this->setSharedMaxAge($options['s_maxage']);
        }

        if (isset($options['public'])) {
            if ($options['public']) {
                $this->setPublic();
            } else {
                $this->setPrivate();
            }
        }

        if (isset($options['private'])) {
            if ($options['private']) {
                $this->setPrivate();
            } else {
                $this->setPublic();
            }
        }

        return $this;
    }

    /**
     * Modifies the response so that it conforms to the rules defined for a 304 status code.
     *
     * This sets the status, removes the body, and discards any headers
     * that MUST NOT be included in 304 responses.
     *
     * @return $this
     *
     * @see http://tools.ietf.org/html/rfc2616#section-10.3.5
     *
     * @final since version 3.3
     */
    public function setNotModified()
    {
        $this->setStatusCode(304);
        $this->setContent(null);

        // remove headers that MUST NOT be included with 304 Not Modified responses
        foreach (array('Allow', 'Content-Encoding', 'Content-Language', 'Content-Length', 'Content-MD5', 'Content-Type', 'Last-Modified') as $header) {
            $this->headers->remove($header);
        }

        return $this;
    }

    /**
     * Returns true if the response includes a Vary header.
     *
     * @return bool true if the response includes a Vary header, false otherwise
     *
     * @final since version 3.2
     */
    public function hasVary()
    {
        return null !== $this->headers->get('Vary');
    }

    /**
     * Returns an array of header names given in the Vary header.
     *
     * @return array An array of Vary names
     *
     * @final since version 3.2
     */
    public function getVary()
    {
        if (!$vary = $this->headers->get('Vary', null, false)) {
            return array();
        }

        $ret = array();
        foreach ($vary as $item) {
            $ret = array_merge($ret, preg_split('/[\s,]+/', $item));
        }

        return $ret;
    }

    /**
     * Sets the Vary header.
     *
     * @param string|array $headers
     * @param bool         $replace Whether to replace the actual value or not (true by default)
     *
     * @return $this
     *
     * @final since version 3.2
     */
    public function setVary($headers, $replace = true)
    {
        $this->headers->set('Vary', $headers, $replace);

        return $this;
    }

    /**
     * Determines if the Response validators (ETag, Last-Modified) match
     * a conditional value specified in the Request.
     *
     * If the Response is not modified, it sets the status code to 304 and
     * removes the actual content by calling the setNotModified() method.
     *
     * @param Request $request A Request instance
     *
     * @return bool true if the Response validators match the Request, false otherwise
     *
     * @final since version 3.3
     */
    public function isNotModified(Request $request)
    {
        if (!$request->isMethodCacheable()) {
            return false;
        }

        $notModified = false;
        $lastModified = $this->headers->get('Last-Modified');
        $modifiedSince = $request->headers->get('If-Modified-Since');

        if ($etags = $request->getETags()) {
            $notModified = in_array($this->getEtag(), $etags) || in_array('*', $etags);
        }

        if ($modifiedSince && $lastModified) {
            $notModified = strtotime($modifiedSince) >= strtotime($lastModified) && (!$etags || $notModified);
        }

        if ($notModified) {
            $this->setNotModified();
        }

        return $notModified;
    }

    /**
     * Is response invalid?
     *
     * @return bool
     *
     * @see http://www.w3.org/Protocols/rfc2616/rfc2616-sec10.html
     *
     * @final since version 3.2
     */
    public function isInvalid()
    {
        return $this->statusCode < 100 || $this->statusCode >= 600;
    }

    /**
     * Is response informative?
     *
     * @return bool
     *
     * @final since version 3.3
     */
    public function isInformational()
    {
        return $this->statusCode >= 100 && $this->statusCode < 200;
    }

    /**
     * Is response successful?
     *
     * @return bool
     *
     * @final since version 3.2
     */
    public function isSuccessful()
    {
        return $this->statusCode >= 200 && $this->statusCode < 300;
    }

    /**
     * Is the response a redirect?
     *
     * @return bool
     *
     * @final since version 3.2
     */
    public function isRedirection()
    {
        return $this->statusCode >= 300 && $this->statusCode < 400;
    }

    /**
     * Is there a client error?
     *
     * @return bool
     *
     * @final since version 3.2
     */
    public function isClientError()
    {
        return $this->statusCode >= 400 && $this->statusCode < 500;
    }

    /**
     * Was there a server side error?
     *
     * @return bool
     *
     * @final since version 3.3
     */
    public function isServerError()
    {
        return $this->statusCode >= 500 && $this->statusCode < 600;
    }

    /**
     * Is the response OK?
     *
     * @return bool
     *
     * @final since version 3.2
     */
    public function isOk()
    {
        return 200 === $this->statusCode;
    }

    /**
     * Is the response forbidden?
     *
     * @return bool
     *
     * @final since version 3.2
     */
    public function isForbidden()
    {
        return 403 === $this->statusCode;
    }

    /**
     * Is the response a not found error?
     *
     * @return bool
     *
     * @final since version 3.2
     */
    public function isNotFound()
    {
        return 404 === $this->statusCode;
    }

    /**
     * Is the response a redirect of some form?
     *
     * @param string $location
     *
     * @return bool
     *
     * @final since version 3.2
     */
    public function isRedirect($location = null)
    {
        return in_array($this->statusCode, array(201, 301, 302, 303, 307, 308)) && (null === $location ?: $location == $this->headers->get('Location'));
    }

    /**
     * Is the response empty?
     *
     * @return bool
     *
     * @final since version 3.2
     */
    public function isEmpty()
    {
        return in_array($this->statusCode, array(204, 304));
    }

    /**
     * Cleans or flushes output buffers up to target level.
     *
     * Resulting level can be greater than target level if a non-removable buffer has been encountered.
     *
     * @param int  $targetLevel The target output buffering level
     * @param bool $flush       Whether to flush or clean the buffers
     *
     * @final since version 3.3
     */
    public static function closeOutputBuffers($targetLevel, $flush)
    {
        $status = ob_get_status(true);
        $level = count($status);
        // PHP_OUTPUT_HANDLER_* are not defined on HHVM 3.3
        $flags = defined('PHP_OUTPUT_HANDLER_REMOVABLE') ? PHP_OUTPUT_HANDLER_REMOVABLE | ($flush ? PHP_OUTPUT_HANDLER_FLUSHABLE : PHP_OUTPUT_HANDLER_CLEANABLE) : -1;

        while ($level-- > $targetLevel && ($s = $status[$level]) && (!isset($s['del']) ? !isset($s['flags']) || $flags === ($s['flags'] & $flags) : $s['del'])) {
            if ($flush) {
                ob_end_flush();
            } else {
                ob_end_clean();
            }
        }
    }

    /**
     * Checks if we need to remove Cache-Control for SSL encrypted downloads when using IE < 9.
     *
     * @see http://support.microsoft.com/kb/323308
     *
     * @final since version 3.3
     */
    protected function ensureIEOverSSLCompatibility(Request $request)
    {
        if (false !== stripos($this->headers->get('Content-Disposition'), 'attachment') && preg_match('/MSIE (.*?);/i', $request->server->get('HTTP_USER_AGENT'), $match) == 1 && true === $request->isSecure()) {
            if ((int) preg_replace('/(MSIE )(.*?);/', '$2', $match[0]) < 9) {
                $this->headers->remove('Cache-Control');
            }
        }
    }
}<|MERGE_RESOLUTION|>--- conflicted
+++ resolved
@@ -201,8 +201,6 @@
         $this->setContent($content);
         $this->setStatusCode($status);
         $this->setProtocolVersion('1.0');
-<<<<<<< HEAD
-=======
 
         // Deprecations
         $class = get_class($this);
@@ -225,7 +223,6 @@
         if (!$this->headers->has('Date')) {
             $this->setDate(new \DateTime(null, new \DateTimeZone('UTC')));
         }
->>>>>>> 784d0216
     }
 
     /**
