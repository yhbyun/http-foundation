--- conflicted
+++ resolved
@@ -329,16 +329,10 @@
             return $this;
         }
 
-<<<<<<< HEAD
-        // status
-        header(sprintf('HTTP/%s %s %s', $this->version, $this->statusCode, $this->statusText), true, $this->statusCode);
-
-=======
->>>>>>> 1e1b221d
         // headers
         foreach ($this->headers->allPreserveCase() as $name => $values) {
             foreach ($values as $value) {
-                header($name.': '.$value, false, $this->statusCode);
+                header($name.': '.$value, false);
             }
         }
 
