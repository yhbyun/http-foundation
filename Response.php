--- conflicted
+++ resolved
@@ -196,11 +196,7 @@
     /**
      * @throws \InvalidArgumentException When the HTTP status code is not valid
      */
-<<<<<<< HEAD
-    public function __construct($content = '', int $status = 200, array $headers = array())
-=======
     public function __construct($content = '', int $status = 200, array $headers = [])
->>>>>>> c0c03a3b
     {
         $this->headers = new ResponseHeaderBag($headers);
         $this->setContent($content);
