<?php

/*
 * This file is part of the Symfony package.
 *
 * (c) Fabien Potencier <fabien@symfony.com>
 *
 * For the full copyright and license information, please view the LICENSE
 * file that was distributed with this source code.
 */

namespace Symfony\Component\HttpFoundation;

/**
 * RequestMatcher compares a pre-defined set of checks against a Request instance.
 *
 * @author Fabien Potencier <fabien@symfony.com>
 *
 * @api
 */
class RequestMatcher implements RequestMatcherInterface
{
    /**
     * @var string
     */
    private $path;

    /**
     * @var string
     */
    private $host;

    /**
     * @var array
     */
<<<<<<< HEAD
    private $methods;
=======
    private $methods = array();
>>>>>>> d58222ab

    /**
     * @var string
     */
    private $ip;
<<<<<<< HEAD

    /**
     * Attributes.
     *
     * @var array
     */
    private $attributes;
=======
>>>>>>> d58222ab

    /**
     * Attributes.
     *
     * @var array
     */
    private $attributes = array();

    /**
     * @param string|null          $path
     * @param string|null          $host
     * @param string|string[]|null $methods
     * @param string|null          $ip
     * @param array                $attributes
     */
    public function __construct($path = null, $host = null, $methods = null, $ip = null, array $attributes = array())
    {
        $this->matchPath($path);
        $this->matchHost($host);
        $this->matchMethod($methods);
        $this->matchIp($ip);
        foreach ($attributes as $k => $v) {
            $this->matchAttribute($k, $v);
        }
    }

    /**
     * Adds a check for the URL host name.
     *
     * @param string $regexp A Regexp
     */
    public function matchHost($regexp)
    {
        $this->host = $regexp;
    }

    /**
     * Adds a check for the URL path info.
     *
     * @param string $regexp A Regexp
     */
    public function matchPath($regexp)
    {
        $this->path = $regexp;
    }

    /**
     * Adds a check for the client IP.
     *
     * @param string $ip A specific IP address or a range specified using IP/netmask like 192.168.1.0/24
     */
    public function matchIp($ip)
    {
        $this->ip = $ip;
    }

    /**
     * Adds a check for the HTTP method.
     *
     * @param string|string[]|null $method An HTTP method or an array of HTTP methods
     */
    public function matchMethod($method)
    {
        $this->methods = array_map('strtoupper', (array) $method);
    }

    /**
     * Adds a check for request attribute.
     *
     * @param string $key    The request attribute name
     * @param string $regexp A Regexp
     */
    public function matchAttribute($key, $regexp)
    {
        $this->attributes[$key] = $regexp;
    }

    /**
     * {@inheritdoc}
     *
     * @api
     */
    public function matches(Request $request)
    {
        if ($this->methods && !in_array($request->getMethod(), $this->methods)) {
            return false;
        }

        foreach ($this->attributes as $key => $pattern) {
            if (!preg_match('#'.str_replace('#', '\\#', $pattern).'#', $request->attributes->get($key))) {
                return false;
            }
        }

        if (null !== $this->path) {
            $path = str_replace('#', '\\#', $this->path);

            if (!preg_match('#'.$path.'#', rawurldecode($request->getPathInfo()))) {
                return false;
            }
        }

        if (null !== $this->host && !preg_match('#'.str_replace('#', '\\#', $this->host).'#i', $request->getHost())) {
            return false;
        }

        if (null !== $this->ip && !$this->checkIp($request->getClientIp(), $this->ip)) {
            return false;
        }

        return true;
    }

    /**
     * Validates an IP address.
     *
     * @param string $requestIp
     * @param string $ip
     *
     * @return boolean True valid, false if not.
     */
    protected function checkIp($requestIp, $ip)
    {
        // IPv6 address
        if (false !== strpos($requestIp, ':')) {
            return $this->checkIp6($requestIp, $ip);
        } else {
            return $this->checkIp4($requestIp, $ip);
        }
    }

    /**
     * Validates an IPv4 address.
     *
     * @param string $requestIp
     * @param string $ip
     *
     * @return boolean True valid, false if not.
     */
    protected function checkIp4($requestIp, $ip)
    {
        if (false !== strpos($ip, '/')) {
            list($address, $netmask) = explode('/', $ip, 2);

            if ($netmask < 1 || $netmask > 32) {
                return false;
            }
        } else {
            $address = $ip;
            $netmask = 32;
        }

        return 0 === substr_compare(sprintf('%032b', ip2long($requestIp)), sprintf('%032b', ip2long($address)), 0, $netmask);
    }

    /**
     * Validates an IPv6 address.
     *
     * @author David Soria Parra <dsp at php dot net>
     * @see https://github.com/dsp/v6tools
     *
     * @param string $requestIp
     * @param string $ip
     *
     * @return boolean True valid, false if not.
     */
    protected function checkIp6($requestIp, $ip)
    {
        if (!((extension_loaded('sockets') && defined('AF_INET6')) || @inet_pton('::1'))) {
            throw new \RuntimeException('Unable to check Ipv6. Check that PHP was not compiled with option "disable-ipv6".');
        }

        if (false !== strpos($ip, '/')) {
            list($address, $netmask) = explode('/', $ip, 2);
<<<<<<< HEAD
            
=======

>>>>>>> d58222ab
            if ($netmask < 1 || $netmask > 128) {
                return false;
            }
        } else {
            $address = $ip;
            $netmask = 128;
        }

        $bytesAddr = unpack("n*", inet_pton($address));
        $bytesTest = unpack("n*", inet_pton($requestIp));

        for ($i = 1, $ceil = ceil($netmask / 16); $i <= $ceil; $i++) {
            $left = $netmask - 16 * ($i-1);
            $left = ($left <= 16) ? $left : 16;
            $mask = ~(0xffff >> $left) & 0xffff;
            if (($bytesAddr[$i] & $mask) != ($bytesTest[$i] & $mask)) {
                return false;
            }
        }

        return true;
    }
}
<|MERGE_RESOLUTION|>--- conflicted
+++ resolved
@@ -33,30 +33,14 @@
     /**
      * @var array
      */
-<<<<<<< HEAD
-    private $methods;
-=======
     private $methods = array();
->>>>>>> d58222ab
 
     /**
      * @var string
      */
     private $ip;
-<<<<<<< HEAD
-
-    /**
-     * Attributes.
-     *
-     * @var array
-     */
-    private $attributes;
-=======
->>>>>>> d58222ab
-
-    /**
-     * Attributes.
-     *
+
+    /**
      * @var array
      */
     private $attributes = array();
@@ -227,11 +211,7 @@
 
         if (false !== strpos($ip, '/')) {
             list($address, $netmask) = explode('/', $ip, 2);
-<<<<<<< HEAD
-            
-=======
-
->>>>>>> d58222ab
+
             if ($netmask < 1 || $netmask > 128) {
                 return false;
             }
