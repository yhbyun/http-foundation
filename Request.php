--- conflicted
+++ resolved
@@ -1168,11 +1168,7 @@
         }
 
         if (!preg_match('/^[A-Z]++$/D', $method)) {
-<<<<<<< HEAD
-            throw new SuspiciousOperationException(\sprintf('Invalid method override "%s".', $method));
-=======
             throw new SuspiciousOperationException('Invalid HTTP method override.');
->>>>>>> 6472a9f8
         }
 
         return $this->method = $method;
