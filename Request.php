<?php

/*
 * This file is part of the Symfony package.
 *
 * (c) Fabien Potencier <fabien@symfony.com>
 *
 * For the full copyright and license information, please view the LICENSE
 * file that was distributed with this source code.
 */

namespace Symfony\Component\HttpFoundation;

use Symfony\Component\HttpFoundation\Exception\ConflictingHeadersException;
use Symfony\Component\HttpFoundation\Session\SessionInterface;

/**
 * Request represents an HTTP request.
 *
 * The methods dealing with URL accept / return a raw path (% encoded):
 *   * getBasePath
 *   * getBaseUrl
 *   * getPathInfo
 *   * getRequestUri
 *   * getUri
 *   * getUriForPath
 *
 * @author Fabien Potencier <fabien@symfony.com>
 */
class Request
{
    const HEADER_FORWARDED = 'forwarded';
    const HEADER_CLIENT_IP = 'client_ip';
    const HEADER_CLIENT_HOST = 'client_host';
    const HEADER_CLIENT_PROTO = 'client_proto';
    const HEADER_CLIENT_PORT = 'client_port';

    const METHOD_HEAD = 'HEAD';
    const METHOD_GET = 'GET';
    const METHOD_POST = 'POST';
    const METHOD_PUT = 'PUT';
    const METHOD_PATCH = 'PATCH';
    const METHOD_DELETE = 'DELETE';
    const METHOD_PURGE = 'PURGE';
    const METHOD_OPTIONS = 'OPTIONS';
    const METHOD_TRACE = 'TRACE';
    const METHOD_CONNECT = 'CONNECT';

    /**
     * @var string[]
     */
    protected static $trustedProxies = array();

    /**
     * @var string[]
     */
    protected static $trustedHostPatterns = array();

    /**
     * @var string[]
     */
    protected static $trustedHosts = array();

    /**
     * Names for headers that can be trusted when
     * using trusted proxies.
     *
     * The FORWARDED header is the standard as of rfc7239.
     *
     * The other headers are non-standard, but widely used
     * by popular reverse proxies (like Apache mod_proxy or Amazon EC2).
     */
    protected static $trustedHeaders = array(
        self::HEADER_FORWARDED => 'FORWARDED',
        self::HEADER_CLIENT_IP => 'X_FORWARDED_FOR',
        self::HEADER_CLIENT_HOST => 'X_FORWARDED_HOST',
        self::HEADER_CLIENT_PROTO => 'X_FORWARDED_PROTO',
        self::HEADER_CLIENT_PORT => 'X_FORWARDED_PORT',
    );

    protected static $httpMethodParameterOverride = false;

    /**
     * Custom parameters.
     *
     * @var \Symfony\Component\HttpFoundation\ParameterBag
     */
    public $attributes;

    /**
     * Request body parameters ($_POST).
     *
     * @var \Symfony\Component\HttpFoundation\ParameterBag
     */
    public $request;

    /**
     * Query string parameters ($_GET).
     *
     * @var \Symfony\Component\HttpFoundation\ParameterBag
     */
    public $query;

    /**
     * Server and execution environment parameters ($_SERVER).
     *
     * @var \Symfony\Component\HttpFoundation\ServerBag
     */
    public $server;

    /**
     * Uploaded files ($_FILES).
     *
     * @var \Symfony\Component\HttpFoundation\FileBag
     */
    public $files;

    /**
     * Cookies ($_COOKIE).
     *
     * @var \Symfony\Component\HttpFoundation\ParameterBag
     */
    public $cookies;

    /**
     * Headers (taken from the $_SERVER).
     *
     * @var \Symfony\Component\HttpFoundation\HeaderBag
     */
    public $headers;

    /**
     * @var string
     */
    protected $content;

    /**
     * @var array
     */
    protected $languages;

    /**
     * @var array
     */
    protected $charsets;

    /**
     * @var array
     */
    protected $encodings;

    /**
     * @var array
     */
    protected $acceptableContentTypes;

    /**
     * @var string
     */
    protected $pathInfo;

    /**
     * @var string
     */
    protected $requestUri;

    /**
     * @var string
     */
    protected $baseUrl;

    /**
     * @var string
     */
    protected $basePath;

    /**
     * @var string
     */
    protected $method;

    /**
     * @var string
     */
    protected $format;

    /**
     * @var \Symfony\Component\HttpFoundation\Session\SessionInterface
     */
    protected $session;

    /**
     * @var string
     */
    protected $locale;

    /**
     * @var string
     */
    protected $defaultLocale = 'en';

    /**
     * @var array
     */
    protected static $formats;

    protected static $requestFactory;

    /**
     * Constructor.
     *
     * @param array           $query      The GET parameters
     * @param array           $request    The POST parameters
     * @param array           $attributes The request attributes (parameters parsed from the PATH_INFO, ...)
     * @param array           $cookies    The COOKIE parameters
     * @param array           $files      The FILES parameters
     * @param array           $server     The SERVER parameters
     * @param string|resource $content    The raw body data
     */
    public function __construct(array $query = array(), array $request = array(), array $attributes = array(), array $cookies = array(), array $files = array(), array $server = array(), $content = null)
    {
        $this->initialize($query, $request, $attributes, $cookies, $files, $server, $content);
    }

    /**
     * Sets the parameters for this request.
     *
     * This method also re-initializes all properties.
     *
     * @param array           $query      The GET parameters
     * @param array           $request    The POST parameters
     * @param array           $attributes The request attributes (parameters parsed from the PATH_INFO, ...)
     * @param array           $cookies    The COOKIE parameters
     * @param array           $files      The FILES parameters
     * @param array           $server     The SERVER parameters
     * @param string|resource $content    The raw body data
     */
    public function initialize(array $query = array(), array $request = array(), array $attributes = array(), array $cookies = array(), array $files = array(), array $server = array(), $content = null)
    {
        $this->request = new ParameterBag($request);
        $this->query = new ParameterBag($query);
        $this->attributes = new ParameterBag($attributes);
        $this->cookies = new ParameterBag($cookies);
        $this->files = new FileBag($files);
        $this->server = new ServerBag($server);
        $this->headers = new HeaderBag($this->server->getHeaders());

        $this->content = $content;
        $this->languages = null;
        $this->charsets = null;
        $this->encodings = null;
        $this->acceptableContentTypes = null;
        $this->pathInfo = null;
        $this->requestUri = null;
        $this->baseUrl = null;
        $this->basePath = null;
        $this->method = null;
        $this->format = null;
    }

    /**
     * Creates a new request with values from PHP's super globals.
     *
     * @return static
     */
    public static function createFromGlobals()
    {
        // With the php's bug #66606, the php's built-in web server
        // stores the Content-Type and Content-Length header values in
        // HTTP_CONTENT_TYPE and HTTP_CONTENT_LENGTH fields.
        $server = $_SERVER;
        if ('cli-server' === PHP_SAPI) {
            if (array_key_exists('HTTP_CONTENT_LENGTH', $_SERVER)) {
                $server['CONTENT_LENGTH'] = $_SERVER['HTTP_CONTENT_LENGTH'];
            }
            if (array_key_exists('HTTP_CONTENT_TYPE', $_SERVER)) {
                $server['CONTENT_TYPE'] = $_SERVER['HTTP_CONTENT_TYPE'];
            }
        }

        $request = self::createRequestFromFactory($_GET, $_POST, array(), $_COOKIE, $_FILES, $server);

        if (0 === strpos($request->headers->get('CONTENT_TYPE'), 'application/x-www-form-urlencoded')
            && in_array(strtoupper($request->server->get('REQUEST_METHOD', 'GET')), array('PUT', 'DELETE', 'PATCH'))
        ) {
            parse_str($request->getContent(), $data);
            $request->request = new ParameterBag($data);
        }

        return $request;
    }

    /**
     * Creates a Request based on a given URI and configuration.
     *
     * The information contained in the URI always take precedence
     * over the other information (server and parameters).
     *
     * @param string $uri        The URI
     * @param string $method     The HTTP method
     * @param array  $parameters The query (GET) or request (POST) parameters
     * @param array  $cookies    The request cookies ($_COOKIE)
     * @param array  $files      The request files ($_FILES)
     * @param array  $server     The server parameters ($_SERVER)
     * @param string $content    The raw body data
     *
     * @return static
     */
    public static function create($uri, $method = 'GET', $parameters = array(), $cookies = array(), $files = array(), $server = array(), $content = null)
    {
        $server = array_replace(array(
            'SERVER_NAME' => 'localhost',
            'SERVER_PORT' => 80,
            'HTTP_HOST' => 'localhost',
            'HTTP_USER_AGENT' => 'Symfony/3.X',
            'HTTP_ACCEPT' => 'text/html,application/xhtml+xml,application/xml;q=0.9,*/*;q=0.8',
            'HTTP_ACCEPT_LANGUAGE' => 'en-us,en;q=0.5',
            'HTTP_ACCEPT_CHARSET' => 'ISO-8859-1,utf-8;q=0.7,*;q=0.7',
            'REMOTE_ADDR' => '127.0.0.1',
            'SCRIPT_NAME' => '',
            'SCRIPT_FILENAME' => '',
            'SERVER_PROTOCOL' => 'HTTP/1.1',
            'REQUEST_TIME' => time(),
        ), $server);

        $server['PATH_INFO'] = '';
        $server['REQUEST_METHOD'] = strtoupper($method);

        $components = parse_url($uri);
        if (isset($components['host'])) {
            $server['SERVER_NAME'] = $components['host'];
            $server['HTTP_HOST'] = $components['host'];
        }

        if (isset($components['scheme'])) {
            if ('https' === $components['scheme']) {
                $server['HTTPS'] = 'on';
                $server['SERVER_PORT'] = 443;
            } else {
                unset($server['HTTPS']);
                $server['SERVER_PORT'] = 80;
            }
        }

        if (isset($components['port'])) {
            $server['SERVER_PORT'] = $components['port'];
            $server['HTTP_HOST'] = $server['HTTP_HOST'].':'.$components['port'];
        }

        if (isset($components['user'])) {
            $server['PHP_AUTH_USER'] = $components['user'];
        }

        if (isset($components['pass'])) {
            $server['PHP_AUTH_PW'] = $components['pass'];
        }

        if (!isset($components['path'])) {
            $components['path'] = '/';
        }

        switch (strtoupper($method)) {
            case 'POST':
            case 'PUT':
            case 'DELETE':
                if (!isset($server['CONTENT_TYPE'])) {
                    $server['CONTENT_TYPE'] = 'application/x-www-form-urlencoded';
                }
                // no break
            case 'PATCH':
                $request = $parameters;
                $query = array();
                break;
            default:
                $request = array();
                $query = $parameters;
                break;
        }

        $queryString = '';
        if (isset($components['query'])) {
            parse_str(html_entity_decode($components['query']), $qs);

            if ($query) {
                $query = array_replace($qs, $query);
                $queryString = http_build_query($query, '', '&');
            } else {
                $query = $qs;
                $queryString = $components['query'];
            }
        } elseif ($query) {
            $queryString = http_build_query($query, '', '&');
        }

        $server['REQUEST_URI'] = $components['path'].('' !== $queryString ? '?'.$queryString : '');
        $server['QUERY_STRING'] = $queryString;

        return self::createRequestFromFactory($query, $request, array(), $cookies, $files, $server, $content);
    }

    /**
     * Sets a callable able to create a Request instance.
     *
     * This is mainly useful when you need to override the Request class
     * to keep BC with an existing system. It should not be used for any
     * other purpose.
     *
     * @param callable|null $callable A PHP callable
     */
    public static function setFactory($callable)
    {
        self::$requestFactory = $callable;
    }

    /**
     * Clones a request and overrides some of its parameters.
     *
     * @param array $query      The GET parameters
     * @param array $request    The POST parameters
     * @param array $attributes The request attributes (parameters parsed from the PATH_INFO, ...)
     * @param array $cookies    The COOKIE parameters
     * @param array $files      The FILES parameters
     * @param array $server     The SERVER parameters
     *
     * @return static
     */
    public function duplicate(array $query = null, array $request = null, array $attributes = null, array $cookies = null, array $files = null, array $server = null)
    {
        $dup = clone $this;
        if ($query !== null) {
            $dup->query = new ParameterBag($query);
        }
        if ($request !== null) {
            $dup->request = new ParameterBag($request);
        }
        if ($attributes !== null) {
            $dup->attributes = new ParameterBag($attributes);
        }
        if ($cookies !== null) {
            $dup->cookies = new ParameterBag($cookies);
        }
        if ($files !== null) {
            $dup->files = new FileBag($files);
        }
        if ($server !== null) {
            $dup->server = new ServerBag($server);
            $dup->headers = new HeaderBag($dup->server->getHeaders());
        }
        $dup->languages = null;
        $dup->charsets = null;
        $dup->encodings = null;
        $dup->acceptableContentTypes = null;
        $dup->pathInfo = null;
        $dup->requestUri = null;
        $dup->baseUrl = null;
        $dup->basePath = null;
        $dup->method = null;
        $dup->format = null;

        if (!$dup->get('_format') && $this->get('_format')) {
            $dup->attributes->set('_format', $this->get('_format'));
        }

        if (!$dup->getRequestFormat(null)) {
            $dup->setRequestFormat($this->getRequestFormat(null));
        }

        return $dup;
    }

    /**
     * Clones the current request.
     *
     * Note that the session is not cloned as duplicated requests
     * are most of the time sub-requests of the main one.
     */
    public function __clone()
    {
        $this->query = clone $this->query;
        $this->request = clone $this->request;
        $this->attributes = clone $this->attributes;
        $this->cookies = clone $this->cookies;
        $this->files = clone $this->files;
        $this->server = clone $this->server;
        $this->headers = clone $this->headers;
    }

    /**
     * Returns the request as a string.
     *
     * @return string The request
     */
    public function __toString()
    {
        try {
            $content = $this->getContent();
        } catch (\LogicException $e) {
            return trigger_error($e, E_USER_ERROR);
        }

        return
            sprintf('%s %s %s', $this->getMethod(), $this->getRequestUri(), $this->server->get('SERVER_PROTOCOL'))."\r\n".
            $this->headers."\r\n".
            $content;
    }

    /**
     * Overrides the PHP global variables according to this request instance.
     *
     * It overrides $_GET, $_POST, $_REQUEST, $_SERVER, $_COOKIE.
     * $_FILES is never overridden, see rfc1867
     */
    public function overrideGlobals()
    {
        $this->server->set('QUERY_STRING', static::normalizeQueryString(http_build_query($this->query->all(), null, '&')));

        $_GET = $this->query->all();
        $_POST = $this->request->all();
        $_SERVER = $this->server->all();
        $_COOKIE = $this->cookies->all();

        foreach ($this->headers->all() as $key => $value) {
            $key = strtoupper(str_replace('-', '_', $key));
            if (in_array($key, array('CONTENT_TYPE', 'CONTENT_LENGTH'))) {
                $_SERVER[$key] = implode(', ', $value);
            } else {
                $_SERVER['HTTP_'.$key] = implode(', ', $value);
            }
        }

        $request = array('g' => $_GET, 'p' => $_POST, 'c' => $_COOKIE);

        $requestOrder = ini_get('request_order') ?: ini_get('variables_order');
        $requestOrder = preg_replace('#[^cgp]#', '', strtolower($requestOrder)) ?: 'gp';

        $_REQUEST = array();
        foreach (str_split($requestOrder) as $order) {
            $_REQUEST = array_merge($_REQUEST, $request[$order]);
        }
    }

    /**
     * Sets a list of trusted proxies.
     *
     * You should only list the reverse proxies that you manage directly.
     *
     * @param array $proxies A list of trusted proxies
     */
    public static function setTrustedProxies(array $proxies)
    {
        self::$trustedProxies = $proxies;
    }

    /**
     * Gets the list of trusted proxies.
     *
     * @return array An array of trusted proxies
     */
    public static function getTrustedProxies()
    {
        return self::$trustedProxies;
    }

    /**
     * Sets a list of trusted host patterns.
     *
     * You should only list the hosts you manage using regexs.
     *
     * @param array $hostPatterns A list of trusted host patterns
     */
    public static function setTrustedHosts(array $hostPatterns)
    {
        self::$trustedHostPatterns = array_map(function ($hostPattern) {
            return sprintf('#%s#i', $hostPattern);
        }, $hostPatterns);
        // we need to reset trusted hosts on trusted host patterns change
        self::$trustedHosts = array();
    }

    /**
     * Gets the list of trusted host patterns.
     *
     * @return array An array of trusted host patterns
     */
    public static function getTrustedHosts()
    {
        return self::$trustedHostPatterns;
    }

    /**
     * Sets the name for trusted headers.
     *
     * The following header keys are supported:
     *
     *  * Request::HEADER_CLIENT_IP:    defaults to X-Forwarded-For   (see getClientIp())
     *  * Request::HEADER_CLIENT_HOST:  defaults to X-Forwarded-Host  (see getHost())
     *  * Request::HEADER_CLIENT_PORT:  defaults to X-Forwarded-Port  (see getPort())
     *  * Request::HEADER_CLIENT_PROTO: defaults to X-Forwarded-Proto (see getScheme() and isSecure())
     *  * Request::HEADER_FORWARDED:    defaults to Forwarded         (see RFC 7239)
     *
     * Setting an empty value allows to disable the trusted header for the given key.
     *
     * @param string $key   The header key
     * @param string $value The header name
     *
     * @throws \InvalidArgumentException
     */
    public static function setTrustedHeaderName($key, $value)
    {
        if (!array_key_exists($key, self::$trustedHeaders)) {
            throw new \InvalidArgumentException(sprintf('Unable to set the trusted header name for key "%s".', $key));
        }

        self::$trustedHeaders[$key] = $value;
    }

    /**
     * Gets the trusted proxy header name.
     *
     * @param string $key The header key
     *
     * @return string The header name
     *
     * @throws \InvalidArgumentException
     */
    public static function getTrustedHeaderName($key)
    {
        if (!array_key_exists($key, self::$trustedHeaders)) {
            throw new \InvalidArgumentException(sprintf('Unable to get the trusted header name for key "%s".', $key));
        }

        return self::$trustedHeaders[$key];
    }

    /**
     * Normalizes a query string.
     *
     * It builds a normalized query string, where keys/value pairs are alphabetized,
     * have consistent escaping and unneeded delimiters are removed.
     *
     * @param string $qs Query string
     *
     * @return string A normalized query string for the Request
     */
    public static function normalizeQueryString($qs)
    {
        if ('' == $qs) {
            return '';
        }

        $parts = array();
        $order = array();

        foreach (explode('&', $qs) as $param) {
            if ('' === $param || '=' === $param[0]) {
                // Ignore useless delimiters, e.g. "x=y&".
                // Also ignore pairs with empty key, even if there was a value, e.g. "=value", as such nameless values cannot be retrieved anyway.
                // PHP also does not include them when building _GET.
                continue;
            }

            $keyValuePair = explode('=', $param, 2);

            // GET parameters, that are submitted from a HTML form, encode spaces as "+" by default (as defined in enctype application/x-www-form-urlencoded).
            // PHP also converts "+" to spaces when filling the global _GET or when using the function parse_str. This is why we use urldecode and then normalize to
            // RFC 3986 with rawurlencode.
            $parts[] = isset($keyValuePair[1]) ?
                rawurlencode(urldecode($keyValuePair[0])).'='.rawurlencode(urldecode($keyValuePair[1])) :
                rawurlencode(urldecode($keyValuePair[0]));
            $order[] = urldecode($keyValuePair[0]);
        }

        array_multisort($order, SORT_ASC, $parts);

        return implode('&', $parts);
    }

    /**
     * Enables support for the _method request parameter to determine the intended HTTP method.
     *
     * Be warned that enabling this feature might lead to CSRF issues in your code.
     * Check that you are using CSRF tokens when required.
     * If the HTTP method parameter override is enabled, an html-form with method "POST" can be altered
     * and used to send a "PUT" or "DELETE" request via the _method request parameter.
     * If these methods are not protected against CSRF, this presents a possible vulnerability.
     *
     * The HTTP method can only be overridden when the real HTTP method is POST.
     */
    public static function enableHttpMethodParameterOverride()
    {
        self::$httpMethodParameterOverride = true;
    }

    /**
     * Checks whether support for the _method request parameter is enabled.
     *
     * @return bool True when the _method request parameter is enabled, false otherwise
     */
    public static function getHttpMethodParameterOverride()
    {
        return self::$httpMethodParameterOverride;
    }

    /**
     * Gets a "parameter" value from any bag.
     *
     * This method is mainly useful for libraries that want to provide some flexibility. If you don't need the
     * flexibility in controllers, it is better to explicitly get request parameters from the appropriate
     * public property instead (attributes, query, request).
     *
     * Order of precedence: PATH (routing placeholders or custom attributes), GET, BODY
     *
     * @param string $key     the key
     * @param mixed  $default the default value if the parameter key does not exist
     *
     * @return mixed
     */
    public function get($key, $default = null)
    {
        if ($this !== $result = $this->attributes->get($key, $this)) {
            return $result;
        }

        if ($this !== $result = $this->query->get($key, $this)) {
            return $result;
        }

        if ($this !== $result = $this->request->get($key, $this)) {
            return $result;
        }

        return $default;
    }

    /**
     * Gets the Session.
     *
     * @return SessionInterface|null The session
     */
    public function getSession()
    {
        return $this->session;
    }

    /**
     * Whether the request contains a Session which was started in one of the
     * previous requests.
     *
     * @return bool
     */
    public function hasPreviousSession()
    {
        // the check for $this->session avoids malicious users trying to fake a session cookie with proper name
        return $this->hasSession() && $this->cookies->has($this->session->getName());
    }

    /**
     * Whether the request contains a Session object.
     *
     * This method does not give any information about the state of the session object,
     * like whether the session is started or not. It is just a way to check if this Request
     * is associated with a Session instance.
     *
     * @return bool true when the Request contains a Session object, false otherwise
     */
    public function hasSession()
    {
        return null !== $this->session;
    }

    /**
     * Sets the Session.
     *
     * @param SessionInterface $session The Session
     */
    public function setSession(SessionInterface $session)
    {
        $this->session = $session;
    }

    /**
     * Returns the client IP addresses.
     *
     * In the returned array the most trusted IP address is first, and the
     * least trusted one last. The "real" client IP address is the last one,
     * but this is also the least trusted one. Trusted proxies are stripped.
     *
     * Use this method carefully; you should use getClientIp() instead.
     *
     * @return array The client IP addresses
     *
     * @see getClientIp()
     */
    public function getClientIps()
    {
        $clientIps = array();
        $ip = $this->server->get('REMOTE_ADDR');

        if (!$this->isFromTrustedProxy()) {
            return array($ip);
        }

        $hasTrustedForwardedHeader = self::$trustedHeaders[self::HEADER_FORWARDED] && $this->headers->has(self::$trustedHeaders[self::HEADER_FORWARDED]);
        $hasTrustedClientIpHeader = self::$trustedHeaders[self::HEADER_CLIENT_IP] && $this->headers->has(self::$trustedHeaders[self::HEADER_CLIENT_IP]);

        if ($hasTrustedForwardedHeader) {
            $forwardedHeader = $this->headers->get(self::$trustedHeaders[self::HEADER_FORWARDED]);
            preg_match_all('{(for)=("?\[?)([a-z0-9\.:_\-/]*)}', $forwardedHeader, $matches);
            $forwardedClientIps = $matches[3];

            $forwardedClientIps = $this->normalizeAndFilterClientIps($forwardedClientIps, $ip);
            $clientIps = $forwardedClientIps;
        }

        if ($hasTrustedClientIpHeader) {
            $xForwardedForClientIps = array_map('trim', explode(',', $this->headers->get(self::$trustedHeaders[self::HEADER_CLIENT_IP])));

            $xForwardedForClientIps = $this->normalizeAndFilterClientIps($xForwardedForClientIps, $ip);
            $clientIps = $xForwardedForClientIps;
        }

        if ($hasTrustedForwardedHeader && $hasTrustedClientIpHeader && $forwardedClientIps !== $xForwardedForClientIps) {
            throw new ConflictingHeadersException('The request has both a trusted Forwarded header and a trusted Client IP header, conflicting with each other with regards to the originating IP addresses of the request. This is the result of a misconfiguration. You should either configure your proxy only to send one of these headers, or configure Symfony to distrust one of them.');
        }

        if (!$hasTrustedForwardedHeader && !$hasTrustedClientIpHeader) {
            return $this->normalizeAndFilterClientIps(array(), $ip);
        }

        return $clientIps;
    }

    /**
     * Returns the client IP address.
     *
     * This method can read the client IP address from the "X-Forwarded-For" header
     * when trusted proxies were set via "setTrustedProxies()". The "X-Forwarded-For"
     * header value is a comma+space separated list of IP addresses, the left-most
     * being the original client, and each successive proxy that passed the request
     * adding the IP address where it received the request from.
     *
     * If your reverse proxy uses a different header name than "X-Forwarded-For",
     * ("Client-Ip" for instance), configure it via "setTrustedHeaderName()" with
     * the "client-ip" key.
     *
     * @return string The client IP address
     *
     * @see getClientIps()
     * @see http://en.wikipedia.org/wiki/X-Forwarded-For
     */
    public function getClientIp()
    {
        $ipAddresses = $this->getClientIps();

        return $ipAddresses[0];
    }

    /**
     * Returns current script name.
     *
     * @return string
     */
    public function getScriptName()
    {
        return $this->server->get('SCRIPT_NAME', $this->server->get('ORIG_SCRIPT_NAME', ''));
    }

    /**
     * Returns the path being requested relative to the executed script.
     *
     * The path info always starts with a /.
     *
     * Suppose this request is instantiated from /mysite on localhost:
     *
     *  * http://localhost/mysite              returns an empty string
     *  * http://localhost/mysite/about        returns '/about'
     *  * http://localhost/mysite/enco%20ded   returns '/enco%20ded'
     *  * http://localhost/mysite/about?var=1  returns '/about'
     *
     * @return string The raw path (i.e. not urldecoded)
     */
    public function getPathInfo()
    {
        if (null === $this->pathInfo) {
            $this->pathInfo = $this->preparePathInfo();
        }

        return $this->pathInfo;
    }

    /**
     * Returns the root path from which this request is executed.
     *
     * Suppose that an index.php file instantiates this request object:
     *
     *  * http://localhost/index.php         returns an empty string
     *  * http://localhost/index.php/page    returns an empty string
     *  * http://localhost/web/index.php     returns '/web'
     *  * http://localhost/we%20b/index.php  returns '/we%20b'
     *
     * @return string The raw path (i.e. not urldecoded)
     */
    public function getBasePath()
    {
        if (null === $this->basePath) {
            $this->basePath = $this->prepareBasePath();
        }

        return $this->basePath;
    }

    /**
     * Returns the root URL from which this request is executed.
     *
     * The base URL never ends with a /.
     *
     * This is similar to getBasePath(), except that it also includes the
     * script filename (e.g. index.php) if one exists.
     *
     * @return string The raw URL (i.e. not urldecoded)
     */
    public function getBaseUrl()
    {
        if (null === $this->baseUrl) {
            $this->baseUrl = $this->prepareBaseUrl();
        }

        return $this->baseUrl;
    }

    /**
     * Gets the request's scheme.
     *
     * @return string
     */
    public function getScheme()
    {
        return $this->isSecure() ? 'https' : 'http';
    }

    /**
     * Returns the port on which the request is made.
     *
     * This method can read the client port from the "X-Forwarded-Port" header
     * when trusted proxies were set via "setTrustedProxies()".
     *
     * The "X-Forwarded-Port" header must contain the client port.
     *
     * If your reverse proxy uses a different header name than "X-Forwarded-Port",
     * configure it via "setTrustedHeaderName()" with the "client-port" key.
     *
     * @return string
     */
    public function getPort()
    {
        if ($this->isFromTrustedProxy()) {
            if (self::$trustedHeaders[self::HEADER_CLIENT_PORT] && $port = $this->headers->get(self::$trustedHeaders[self::HEADER_CLIENT_PORT])) {
                return $port;
            }

            if (self::$trustedHeaders[self::HEADER_CLIENT_PROTO] && 'https' === $this->headers->get(self::$trustedHeaders[self::HEADER_CLIENT_PROTO], 'http')) {
                return 443;
            }
        }

        if ($host = $this->headers->get('HOST')) {
            if ($host[0] === '[') {
                $pos = strpos($host, ':', strrpos($host, ']'));
            } else {
                $pos = strrpos($host, ':');
            }

            if (false !== $pos) {
                return (int) substr($host, $pos + 1);
            }

            return 'https' === $this->getScheme() ? 443 : 80;
        }

        return $this->server->get('SERVER_PORT');
    }

    /**
     * Returns the user.
     *
     * @return string|null
     */
    public function getUser()
    {
        return $this->headers->get('PHP_AUTH_USER');
    }

    /**
     * Returns the password.
     *
     * @return string|null
     */
    public function getPassword()
    {
        return $this->headers->get('PHP_AUTH_PW');
    }

    /**
     * Gets the user info.
     *
     * @return string A user name and, optionally, scheme-specific information about how to gain authorization to access the server
     */
    public function getUserInfo()
    {
        $userinfo = $this->getUser();

        $pass = $this->getPassword();
        if ('' != $pass) {
            $userinfo .= ":$pass";
        }

        return $userinfo;
    }

    /**
     * Returns the HTTP host being requested.
     *
     * The port name will be appended to the host if it's non-standard.
     *
     * @return string
     */
    public function getHttpHost()
    {
        $scheme = $this->getScheme();
        $port = $this->getPort();

        if (('http' == $scheme && $port == 80) || ('https' == $scheme && $port == 443)) {
            return $this->getHost();
        }

        return $this->getHost().':'.$port;
    }

    /**
     * Returns the requested URI (path and query string).
     *
     * @return string The raw URI (i.e. not URI decoded)
     */
    public function getRequestUri()
    {
        if (null === $this->requestUri) {
            $this->requestUri = $this->prepareRequestUri();
        }

        return $this->requestUri;
    }

    /**
     * Gets the scheme and HTTP host.
     *
     * If the URL was called with basic authentication, the user
     * and the password are not added to the generated string.
     *
     * @return string The scheme and HTTP host
     */
    public function getSchemeAndHttpHost()
    {
        return $this->getScheme().'://'.$this->getHttpHost();
    }

    /**
     * Generates a normalized URI (URL) for the Request.
     *
     * @return string A normalized URI (URL) for the Request
     *
     * @see getQueryString()
     */
    public function getUri()
    {
        if (null !== $qs = $this->getQueryString()) {
            $qs = '?'.$qs;
        }

        return $this->getSchemeAndHttpHost().$this->getBaseUrl().$this->getPathInfo().$qs;
    }

    /**
     * Generates a normalized URI for the given path.
     *
     * @param string $path A path to use instead of the current one
     *
     * @return string The normalized URI for the path
     */
    public function getUriForPath($path)
    {
        return $this->getSchemeAndHttpHost().$this->getBaseUrl().$path;
    }

    /**
     * Returns the path as relative reference from the current Request path.
     *
     * Only the URIs path component (no schema, host etc.) is relevant and must be given.
     * Both paths must be absolute and not contain relative parts.
     * Relative URLs from one resource to another are useful when generating self-contained downloadable document archives.
     * Furthermore, they can be used to reduce the link size in documents.
     *
     * Example target paths, given a base path of "/a/b/c/d":
     * - "/a/b/c/d"     -> ""
     * - "/a/b/c/"      -> "./"
     * - "/a/b/"        -> "../"
     * - "/a/b/c/other" -> "other"
     * - "/a/x/y"       -> "../../x/y"
     *
     * @param string $path The target path
     *
     * @return string The relative target path
     */
    public function getRelativeUriForPath($path)
    {
        // be sure that we are dealing with an absolute path
        if (!isset($path[0]) || '/' !== $path[0]) {
            return $path;
        }

        if ($path === $basePath = $this->getPathInfo()) {
            return '';
        }

        $sourceDirs = explode('/', isset($basePath[0]) && '/' === $basePath[0] ? substr($basePath, 1) : $basePath);
        $targetDirs = explode('/', isset($path[0]) && '/' === $path[0] ? substr($path, 1) : $path);
        array_pop($sourceDirs);
        $targetFile = array_pop($targetDirs);

        foreach ($sourceDirs as $i => $dir) {
            if (isset($targetDirs[$i]) && $dir === $targetDirs[$i]) {
                unset($sourceDirs[$i], $targetDirs[$i]);
            } else {
                break;
            }
        }

        $targetDirs[] = $targetFile;
        $path = str_repeat('../', count($sourceDirs)).implode('/', $targetDirs);

        // A reference to the same base directory or an empty subdirectory must be prefixed with "./".
        // This also applies to a segment with a colon character (e.g., "file:colon") that cannot be used
        // as the first segment of a relative-path reference, as it would be mistaken for a scheme name
        // (see http://tools.ietf.org/html/rfc3986#section-4.2).
        return !isset($path[0]) || '/' === $path[0]
            || false !== ($colonPos = strpos($path, ':')) && ($colonPos < ($slashPos = strpos($path, '/')) || false === $slashPos)
            ? "./$path" : $path;
    }

    /**
     * Generates the normalized query string for the Request.
     *
     * It builds a normalized query string, where keys/value pairs are alphabetized
     * and have consistent escaping.
     *
     * @return string|null A normalized query string for the Request
     */
    public function getQueryString()
    {
        $qs = static::normalizeQueryString($this->server->get('QUERY_STRING'));

        return '' === $qs ? null : $qs;
    }

    /**
     * Checks whether the request is secure or not.
     *
     * This method can read the client protocol from the "X-Forwarded-Proto" header
     * when trusted proxies were set via "setTrustedProxies()".
     *
     * The "X-Forwarded-Proto" header must contain the protocol: "https" or "http".
     *
     * If your reverse proxy uses a different header name than "X-Forwarded-Proto"
     * ("SSL_HTTPS" for instance), configure it via "setTrustedHeaderName()" with
     * the "client-proto" key.
     *
     * @return bool
     */
    public function isSecure()
    {
        if ($this->isFromTrustedProxy() && self::$trustedHeaders[self::HEADER_CLIENT_PROTO] && $proto = $this->headers->get(self::$trustedHeaders[self::HEADER_CLIENT_PROTO])) {
            return in_array(strtolower(current(explode(',', $proto))), array('https', 'on', 'ssl', '1'));
        }

        $https = $this->server->get('HTTPS');

        return !empty($https) && 'off' !== strtolower($https);
    }

    /**
     * Returns the host name.
     *
     * This method can read the client host name from the "X-Forwarded-Host" header
     * when trusted proxies were set via "setTrustedProxies()".
     *
     * The "X-Forwarded-Host" header must contain the client host name.
     *
     * If your reverse proxy uses a different header name than "X-Forwarded-Host",
     * configure it via "setTrustedHeaderName()" with the "client-host" key.
     *
     * @return string
     *
     * @throws \UnexpectedValueException when the host name is invalid
     */
    public function getHost()
    {
        if ($this->isFromTrustedProxy() && self::$trustedHeaders[self::HEADER_CLIENT_HOST] && $host = $this->headers->get(self::$trustedHeaders[self::HEADER_CLIENT_HOST])) {
            $elements = explode(',', $host);

            $host = $elements[count($elements) - 1];
        } elseif (!$host = $this->headers->get('HOST')) {
            if (!$host = $this->server->get('SERVER_NAME')) {
                $host = $this->server->get('SERVER_ADDR', '');
            }
        }

        // trim and remove port number from host
        // host is lowercase as per RFC 952/2181
        $host = strtolower(preg_replace('/:\d+$/', '', trim($host)));

        // as the host can come from the user (HTTP_HOST and depending on the configuration, SERVER_NAME too can come from the user)
        // check that it does not contain forbidden characters (see RFC 952 and RFC 2181)
        // use preg_replace() instead of preg_match() to prevent DoS attacks with long host names
        if ($host && '' !== preg_replace('/(?:^\[)?[a-zA-Z0-9-:\]_]+\.?/', '', $host)) {
            throw new \UnexpectedValueException(sprintf('Invalid Host "%s"', $host));
        }

        if (count(self::$trustedHostPatterns) > 0) {
            // to avoid host header injection attacks, you should provide a list of trusted host patterns

            if (in_array($host, self::$trustedHosts)) {
                return $host;
            }

            foreach (self::$trustedHostPatterns as $pattern) {
                if (preg_match($pattern, $host)) {
                    self::$trustedHosts[] = $host;

                    return $host;
                }
            }

            throw new \UnexpectedValueException(sprintf('Untrusted Host "%s"', $host));
        }

        return $host;
    }

    /**
     * Sets the request method.
     *
     * @param string $method
     */
    public function setMethod($method)
    {
        $this->method = null;
        $this->server->set('REQUEST_METHOD', $method);
    }

    /**
     * Gets the request "intended" method.
     *
     * If the X-HTTP-Method-Override header is set, and if the method is a POST,
     * then it is used to determine the "real" intended HTTP method.
     *
     * The _method request parameter can also be used to determine the HTTP method,
     * but only if enableHttpMethodParameterOverride() has been called.
     *
     * The method is always an uppercased string.
     *
     * @return string The request method
     *
     * @see getRealMethod()
     */
    public function getMethod()
    {
        if (null === $this->method) {
            $this->method = strtoupper($this->server->get('REQUEST_METHOD', 'GET'));

            if ('POST' === $this->method) {
                if ($method = $this->headers->get('X-HTTP-METHOD-OVERRIDE')) {
                    $this->method = strtoupper($method);
                } elseif (self::$httpMethodParameterOverride) {
                    $this->method = strtoupper($this->request->get('_method', $this->query->get('_method', 'POST')));
                }
            }
        }

        return $this->method;
    }

    /**
     * Gets the "real" request method.
     *
     * @return string The request method
     *
     * @see getMethod()
     */
    public function getRealMethod()
    {
        return strtoupper($this->server->get('REQUEST_METHOD', 'GET'));
    }

    /**
     * Gets the mime type associated with the format.
     *
     * @param string $format The format
     *
     * @return string The associated mime type (null if not found)
     */
    public function getMimeType($format)
    {
        if (null === static::$formats) {
            static::initializeFormats();
        }

        return isset(static::$formats[$format]) ? static::$formats[$format][0] : null;
    }

    /**
     * Gets the mime types associated with the format.
     *
     * @param string $format The format
     *
     * @return array The associated mime types
     */
    public static function getMimeTypes($format)
    {
        if (null === static::$formats) {
            static::initializeFormats();
        }

        return isset(static::$formats[$format]) ? static::$formats[$format] : array();
    }

    /**
     * Gets the format associated with the mime type.
     *
     * @param string $mimeType The associated mime type
     *
     * @return string|null The format (null if not found)
     */
    public function getFormat($mimeType)
    {
        $canonicalMimeType = null;
        if (false !== $pos = strpos($mimeType, ';')) {
            $canonicalMimeType = substr($mimeType, 0, $pos);
        }

        if (null === static::$formats) {
            static::initializeFormats();
        }

        foreach (static::$formats as $format => $mimeTypes) {
            if (in_array($mimeType, (array) $mimeTypes)) {
                return $format;
            }
            if (null !== $canonicalMimeType && in_array($canonicalMimeType, (array) $mimeTypes)) {
                return $format;
            }
        }
    }

    /**
     * Associates a format with mime types.
     *
     * @param string       $format    The format
     * @param string|array $mimeTypes The associated mime types (the preferred one must be the first as it will be used as the content type)
     */
    public function setFormat($format, $mimeTypes)
    {
        if (null === static::$formats) {
            static::initializeFormats();
        }

        static::$formats[$format] = is_array($mimeTypes) ? $mimeTypes : array($mimeTypes);
    }

    /**
     * Gets the request format.
     *
     * Here is the process to determine the format:
     *
     *  * format defined by the user (with setRequestFormat())
     *  * _format request attribute
     *  * $default
     *
     * @param string $default The default format
     *
     * @return string The request format
     */
    public function getRequestFormat($default = 'html')
    {
        if (null === $this->format) {
<<<<<<< HEAD
            $this->format = $this->attributes->get('_format', $default);
=======
            $this->format = $this->get('_format');
>>>>>>> 88af747e
        }

        return null === $this->format ? $default : $this->format;
    }

    /**
     * Sets the request format.
     *
     * @param string $format The request format
     */
    public function setRequestFormat($format)
    {
        $this->format = $format;
    }

    /**
     * Gets the format associated with the request.
     *
     * @return string|null The format (null if no content type is present)
     */
    public function getContentType()
    {
        return $this->getFormat($this->headers->get('CONTENT_TYPE'));
    }

    /**
     * Sets the default locale.
     *
     * @param string $locale
     */
    public function setDefaultLocale($locale)
    {
        $this->defaultLocale = $locale;

        if (null === $this->locale) {
            $this->setPhpDefaultLocale($locale);
        }
    }

    /**
     * Get the default locale.
     *
     * @return string
     */
    public function getDefaultLocale()
    {
        return $this->defaultLocale;
    }

    /**
     * Sets the locale.
     *
     * @param string $locale
     */
    public function setLocale($locale)
    {
        $this->setPhpDefaultLocale($this->locale = $locale);
    }

    /**
     * Get the locale.
     *
     * @return string
     */
    public function getLocale()
    {
        return null === $this->locale ? $this->defaultLocale : $this->locale;
    }

    /**
     * Checks if the request method is of specified type.
     *
     * @param string $method Uppercase request method (GET, POST etc)
     *
     * @return bool
     */
    public function isMethod($method)
    {
        return $this->getMethod() === strtoupper($method);
    }

    /**
     * Checks whether or not the method is safe.
     *
     * @see https://tools.ietf.org/html/rfc7231#section-4.2.1
     *
     * @param bool $andCacheable Adds the additional condition that the method should be cacheable. True by default.
     *
     * @return bool
     */
    public function isMethodSafe(/* $andCacheable = true */)
    {
        if (!func_num_args() || func_get_arg(0)) {
            // This deprecation should be turned into a BadMethodCallException in 4.0 (without adding the argument in the signature)
            // then setting $andCacheable to false should be deprecated in 4.1
            @trigger_error('Checking only for cacheable HTTP methods with Symfony\Component\HttpFoundation\Request::isMethodSafe() is deprecated since version 3.2 and will throw an exception in 4.0. Disable checking only for cacheable methods by calling the method with `false` as first argument or use the Request::isMethodCacheable() instead.', E_USER_DEPRECATED);

            return in_array($this->getMethod(), array('GET', 'HEAD'));
        }

        return in_array($this->getMethod(), array('GET', 'HEAD', 'OPTIONS', 'TRACE'));
    }

    /**
     * Checks whether or not the method is idempotent.
     *
     * @return bool
     */
    public function isMethodIdempotent()
    {
        return in_array($this->getMethod(), array('HEAD', 'GET', 'PUT', 'DELETE', 'TRACE', 'OPTIONS', 'PURGE'));
    }

    /**
     * Checks whether the method is cacheable or not.
     *
     * @see https://tools.ietf.org/html/rfc7231#section-4.2.3
     *
     * @return bool
     */
    public function isMethodCacheable()
    {
        return in_array($this->getMethod(), array('GET', 'HEAD'));
    }

    /**
     * Returns the request body content.
     *
     * @param bool $asResource If true, a resource will be returned
     *
     * @return string|resource The request body content or a resource to read the body stream
     *
     * @throws \LogicException
     */
    public function getContent($asResource = false)
    {
        $currentContentIsResource = is_resource($this->content);
        if (PHP_VERSION_ID < 50600 && false === $this->content) {
            throw new \LogicException('getContent() can only be called once when using the resource return type and PHP below 5.6.');
        }

        if (true === $asResource) {
            if ($currentContentIsResource) {
                rewind($this->content);

                return $this->content;
            }

            // Content passed in parameter (test)
            if (is_string($this->content)) {
                $resource = fopen('php://temp', 'r+');
                fwrite($resource, $this->content);
                rewind($resource);

                return $resource;
            }

            $this->content = false;

            return fopen('php://input', 'rb');
        }

        if ($currentContentIsResource) {
            rewind($this->content);

            return stream_get_contents($this->content);
        }

        if (null === $this->content || false === $this->content) {
            $this->content = file_get_contents('php://input');
        }

        return $this->content;
    }

    /**
     * Gets the Etags.
     *
     * @return array The entity tags
     */
    public function getETags()
    {
        return preg_split('/\s*,\s*/', $this->headers->get('if_none_match'), null, PREG_SPLIT_NO_EMPTY);
    }

    /**
     * @return bool
     */
    public function isNoCache()
    {
        return $this->headers->hasCacheControlDirective('no-cache') || 'no-cache' == $this->headers->get('Pragma');
    }

    /**
     * Returns the preferred language.
     *
     * @param array $locales An array of ordered available locales
     *
     * @return string|null The preferred locale
     */
    public function getPreferredLanguage(array $locales = null)
    {
        $preferredLanguages = $this->getLanguages();

        if (empty($locales)) {
            return isset($preferredLanguages[0]) ? $preferredLanguages[0] : null;
        }

        if (!$preferredLanguages) {
            return $locales[0];
        }

        $extendedPreferredLanguages = array();
        foreach ($preferredLanguages as $language) {
            $extendedPreferredLanguages[] = $language;
            if (false !== $position = strpos($language, '_')) {
                $superLanguage = substr($language, 0, $position);
                if (!in_array($superLanguage, $preferredLanguages)) {
                    $extendedPreferredLanguages[] = $superLanguage;
                }
            }
        }

        $preferredLanguages = array_values(array_intersect($extendedPreferredLanguages, $locales));

        return isset($preferredLanguages[0]) ? $preferredLanguages[0] : $locales[0];
    }

    /**
     * Gets a list of languages acceptable by the client browser.
     *
     * @return array Languages ordered in the user browser preferences
     */
    public function getLanguages()
    {
        if (null !== $this->languages) {
            return $this->languages;
        }

        $languages = AcceptHeader::fromString($this->headers->get('Accept-Language'))->all();
        $this->languages = array();
        foreach ($languages as $lang => $acceptHeaderItem) {
            if (false !== strpos($lang, '-')) {
                $codes = explode('-', $lang);
                if ('i' === $codes[0]) {
                    // Language not listed in ISO 639 that are not variants
                    // of any listed language, which can be registered with the
                    // i-prefix, such as i-cherokee
                    if (count($codes) > 1) {
                        $lang = $codes[1];
                    }
                } else {
                    for ($i = 0, $max = count($codes); $i < $max; ++$i) {
                        if ($i === 0) {
                            $lang = strtolower($codes[0]);
                        } else {
                            $lang .= '_'.strtoupper($codes[$i]);
                        }
                    }
                }
            }

            $this->languages[] = $lang;
        }

        return $this->languages;
    }

    /**
     * Gets a list of charsets acceptable by the client browser.
     *
     * @return array List of charsets in preferable order
     */
    public function getCharsets()
    {
        if (null !== $this->charsets) {
            return $this->charsets;
        }

        return $this->charsets = array_keys(AcceptHeader::fromString($this->headers->get('Accept-Charset'))->all());
    }

    /**
     * Gets a list of encodings acceptable by the client browser.
     *
     * @return array List of encodings in preferable order
     */
    public function getEncodings()
    {
        if (null !== $this->encodings) {
            return $this->encodings;
        }

        return $this->encodings = array_keys(AcceptHeader::fromString($this->headers->get('Accept-Encoding'))->all());
    }

    /**
     * Gets a list of content types acceptable by the client browser.
     *
     * @return array List of content types in preferable order
     */
    public function getAcceptableContentTypes()
    {
        if (null !== $this->acceptableContentTypes) {
            return $this->acceptableContentTypes;
        }

        return $this->acceptableContentTypes = array_keys(AcceptHeader::fromString($this->headers->get('Accept'))->all());
    }

    /**
     * Returns true if the request is a XMLHttpRequest.
     *
     * It works if your JavaScript library sets an X-Requested-With HTTP header.
     * It is known to work with common JavaScript frameworks:
     *
     * @see http://en.wikipedia.org/wiki/List_of_Ajax_frameworks#JavaScript
     *
     * @return bool true if the request is an XMLHttpRequest, false otherwise
     */
    public function isXmlHttpRequest()
    {
        return 'XMLHttpRequest' == $this->headers->get('X-Requested-With');
    }

    /*
     * The following methods are derived from code of the Zend Framework (1.10dev - 2010-01-24)
     *
     * Code subject to the new BSD license (http://framework.zend.com/license/new-bsd).
     *
     * Copyright (c) 2005-2010 Zend Technologies USA Inc. (http://www.zend.com)
     */

    protected function prepareRequestUri()
    {
        $requestUri = '';

        if ($this->headers->has('X_ORIGINAL_URL')) {
            // IIS with Microsoft Rewrite Module
            $requestUri = $this->headers->get('X_ORIGINAL_URL');
            $this->headers->remove('X_ORIGINAL_URL');
            $this->server->remove('HTTP_X_ORIGINAL_URL');
            $this->server->remove('UNENCODED_URL');
            $this->server->remove('IIS_WasUrlRewritten');
        } elseif ($this->headers->has('X_REWRITE_URL')) {
            // IIS with ISAPI_Rewrite
            $requestUri = $this->headers->get('X_REWRITE_URL');
            $this->headers->remove('X_REWRITE_URL');
        } elseif ($this->server->get('IIS_WasUrlRewritten') == '1' && $this->server->get('UNENCODED_URL') != '') {
            // IIS7 with URL Rewrite: make sure we get the unencoded URL (double slash problem)
            $requestUri = $this->server->get('UNENCODED_URL');
            $this->server->remove('UNENCODED_URL');
            $this->server->remove('IIS_WasUrlRewritten');
        } elseif ($this->server->has('REQUEST_URI')) {
            $requestUri = $this->server->get('REQUEST_URI');
            // HTTP proxy reqs setup request URI with scheme and host [and port] + the URL path, only use URL path
            $schemeAndHttpHost = $this->getSchemeAndHttpHost();
            if (strpos($requestUri, $schemeAndHttpHost) === 0) {
                $requestUri = substr($requestUri, strlen($schemeAndHttpHost));
            }
        } elseif ($this->server->has('ORIG_PATH_INFO')) {
            // IIS 5.0, PHP as CGI
            $requestUri = $this->server->get('ORIG_PATH_INFO');
            if ('' != $this->server->get('QUERY_STRING')) {
                $requestUri .= '?'.$this->server->get('QUERY_STRING');
            }
            $this->server->remove('ORIG_PATH_INFO');
        }

        // normalize the request URI to ease creating sub-requests from this request
        $this->server->set('REQUEST_URI', $requestUri);

        return $requestUri;
    }

    /**
     * Prepares the base URL.
     *
     * @return string
     */
    protected function prepareBaseUrl()
    {
        $filename = basename($this->server->get('SCRIPT_FILENAME'));

        if (basename($this->server->get('SCRIPT_NAME')) === $filename) {
            $baseUrl = $this->server->get('SCRIPT_NAME');
        } elseif (basename($this->server->get('PHP_SELF')) === $filename) {
            $baseUrl = $this->server->get('PHP_SELF');
        } elseif (basename($this->server->get('ORIG_SCRIPT_NAME')) === $filename) {
            $baseUrl = $this->server->get('ORIG_SCRIPT_NAME'); // 1and1 shared hosting compatibility
        } else {
            // Backtrack up the script_filename to find the portion matching
            // php_self
            $path = $this->server->get('PHP_SELF', '');
            $file = $this->server->get('SCRIPT_FILENAME', '');
            $segs = explode('/', trim($file, '/'));
            $segs = array_reverse($segs);
            $index = 0;
            $last = count($segs);
            $baseUrl = '';
            do {
                $seg = $segs[$index];
                $baseUrl = '/'.$seg.$baseUrl;
                ++$index;
            } while ($last > $index && (false !== $pos = strpos($path, $baseUrl)) && 0 != $pos);
        }

        // Does the baseUrl have anything in common with the request_uri?
        $requestUri = $this->getRequestUri();

        if ($baseUrl && false !== $prefix = $this->getUrlencodedPrefix($requestUri, $baseUrl)) {
            // full $baseUrl matches
            return $prefix;
        }

        if ($baseUrl && false !== $prefix = $this->getUrlencodedPrefix($requestUri, rtrim(dirname($baseUrl), '/'.DIRECTORY_SEPARATOR).'/')) {
            // directory portion of $baseUrl matches
            return rtrim($prefix, '/'.DIRECTORY_SEPARATOR);
        }

        $truncatedRequestUri = $requestUri;
        if (false !== $pos = strpos($requestUri, '?')) {
            $truncatedRequestUri = substr($requestUri, 0, $pos);
        }

        $basename = basename($baseUrl);
        if (empty($basename) || !strpos(rawurldecode($truncatedRequestUri), $basename)) {
            // no match whatsoever; set it blank
            return '';
        }

        // If using mod_rewrite or ISAPI_Rewrite strip the script filename
        // out of baseUrl. $pos !== 0 makes sure it is not matching a value
        // from PATH_INFO or QUERY_STRING
        if (strlen($requestUri) >= strlen($baseUrl) && (false !== $pos = strpos($requestUri, $baseUrl)) && $pos !== 0) {
            $baseUrl = substr($requestUri, 0, $pos + strlen($baseUrl));
        }

        return rtrim($baseUrl, '/'.DIRECTORY_SEPARATOR);
    }

    /**
     * Prepares the base path.
     *
     * @return string base path
     */
    protected function prepareBasePath()
    {
        $filename = basename($this->server->get('SCRIPT_FILENAME'));
        $baseUrl = $this->getBaseUrl();
        if (empty($baseUrl)) {
            return '';
        }

        if (basename($baseUrl) === $filename) {
            $basePath = dirname($baseUrl);
        } else {
            $basePath = $baseUrl;
        }

        if ('\\' === DIRECTORY_SEPARATOR) {
            $basePath = str_replace('\\', '/', $basePath);
        }

        return rtrim($basePath, '/');
    }

    /**
     * Prepares the path info.
     *
     * @return string path info
     */
    protected function preparePathInfo()
    {
        $baseUrl = $this->getBaseUrl();

        if (null === ($requestUri = $this->getRequestUri())) {
            return '/';
        }

        // Remove the query string from REQUEST_URI
        if ($pos = strpos($requestUri, '?')) {
            $requestUri = substr($requestUri, 0, $pos);
        }

        $pathInfo = substr($requestUri, strlen($baseUrl));
        if (null !== $baseUrl && (false === $pathInfo || '' === $pathInfo)) {
            // If substr() returns false then PATH_INFO is set to an empty string
            return '/';
        } elseif (null === $baseUrl) {
            return $requestUri;
        }

        return (string) $pathInfo;
    }

    /**
     * Initializes HTTP request formats.
     */
    protected static function initializeFormats()
    {
        static::$formats = array(
            'html' => array('text/html', 'application/xhtml+xml'),
            'txt' => array('text/plain'),
            'js' => array('application/javascript', 'application/x-javascript', 'text/javascript'),
            'css' => array('text/css'),
            'json' => array('application/json', 'application/x-json'),
            'xml' => array('text/xml', 'application/xml', 'application/x-xml'),
            'rdf' => array('application/rdf+xml'),
            'atom' => array('application/atom+xml'),
            'rss' => array('application/rss+xml'),
            'form' => array('application/x-www-form-urlencoded'),
        );
    }

    /**
     * Sets the default PHP locale.
     *
     * @param string $locale
     */
    private function setPhpDefaultLocale($locale)
    {
        // if either the class Locale doesn't exist, or an exception is thrown when
        // setting the default locale, the intl module is not installed, and
        // the call can be ignored:
        try {
            if (class_exists('Locale', false)) {
                \Locale::setDefault($locale);
            }
        } catch (\Exception $e) {
        }
    }

    /*
     * Returns the prefix as encoded in the string when the string starts with
     * the given prefix, false otherwise.
     *
     * @param string $string The urlencoded string
     * @param string $prefix The prefix not encoded
     *
     * @return string|false The prefix as it is encoded in $string, or false
     */
    private function getUrlencodedPrefix($string, $prefix)
    {
        if (0 !== strpos(rawurldecode($string), $prefix)) {
            return false;
        }

        $len = strlen($prefix);

        if (preg_match(sprintf('#^(%%[[:xdigit:]]{2}|.){%d}#', $len), $string, $match)) {
            return $match[0];
        }

        return false;
    }

    private static function createRequestFromFactory(array $query = array(), array $request = array(), array $attributes = array(), array $cookies = array(), array $files = array(), array $server = array(), $content = null)
    {
        if (self::$requestFactory) {
            $request = call_user_func(self::$requestFactory, $query, $request, $attributes, $cookies, $files, $server, $content);

            if (!$request instanceof self) {
                throw new \LogicException('The Request factory must return an instance of Symfony\Component\HttpFoundation\Request.');
            }

            return $request;
        }

        return new static($query, $request, $attributes, $cookies, $files, $server, $content);
    }

    /**
     * Indicates whether this request originated from a trusted proxy.
     *
     * This can be useful to determine whether or not to trust the
     * contents of a proxy-specific header.
     *
     * @return bool true if the request came from a trusted proxy, false otherwise
     */
    public function isFromTrustedProxy()
    {
        return self::$trustedProxies && IpUtils::checkIp($this->server->get('REMOTE_ADDR'), self::$trustedProxies);
    }

    private function normalizeAndFilterClientIps(array $clientIps, $ip)
    {
        $clientIps[] = $ip; // Complete the IP chain with the IP the request actually came from
        $firstTrustedIp = null;

        foreach ($clientIps as $key => $clientIp) {
            // Remove port (unfortunately, it does happen)
            if (preg_match('{((?:\d+\.){3}\d+)\:\d+}', $clientIp, $match)) {
                $clientIps[$key] = $clientIp = $match[1];
            }

            if (!filter_var($clientIp, FILTER_VALIDATE_IP)) {
                unset($clientIps[$key]);

                continue;
            }

            if (IpUtils::checkIp($clientIp, self::$trustedProxies)) {
                unset($clientIps[$key]);

                // Fallback to this when the client IP falls into the range of trusted proxies
                if (null === $firstTrustedIp) {
                    $firstTrustedIp = $clientIp;
                }
            }
        }

        // Now the IP chain contains only untrusted proxies and the client IP
        return $clientIps ? array_reverse($clientIps) : array($firstTrustedIp);
    }
}<|MERGE_RESOLUTION|>--- conflicted
+++ resolved
@@ -1391,11 +1391,7 @@
     public function getRequestFormat($default = 'html')
     {
         if (null === $this->format) {
-<<<<<<< HEAD
-            $this->format = $this->attributes->get('_format', $default);
-=======
-            $this->format = $this->get('_format');
->>>>>>> 88af747e
+            $this->format = $this->attributes->get('_format');
         }
 
         return null === $this->format ? $default : $this->format;
