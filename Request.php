<?php

/*
 * This file is part of the Symfony package.
 *
 * (c) Fabien Potencier <fabien@symfony.com>
 *
 * For the full copyright and license information, please view the LICENSE
 * file that was distributed with this source code.
 */

namespace Symfony\Component\HttpFoundation;

use Symfony\Component\HttpFoundation\Session\SessionInterface;

/**
 * Request represents an HTTP request.
 *
 * The methods dealing with URL accept / return a raw path (% encoded):
 *   * getBasePath
 *   * getBaseUrl
 *   * getPathInfo
 *   * getRequestUri
 *   * getUri
 *   * getUriForPath
 *
 * @author Fabien Potencier <fabien@symfony.com>
 *
 * @api
 */
class Request
{
    const HEADER_CLIENT_IP = 'client_ip';
    const HEADER_CLIENT_HOST = 'client_host';
    const HEADER_CLIENT_PROTO = 'client_proto';
    const HEADER_CLIENT_PORT = 'client_port';

    protected static $trustedProxies = array();

    /**
     * @var string[]
     */
    protected static $trustedHostPatterns = array();

    /**
     * @var string[]
     */
    protected static $trustedHosts = array();

    /**
     * Names for headers that can be trusted when
     * using trusted proxies.
     *
     * The default names are non-standard, but widely used
     * by popular reverse proxies (like Apache mod_proxy or Amazon EC2).
     */
    protected static $trustedHeaders = array(
        self::HEADER_CLIENT_IP => 'X_FORWARDED_FOR',
        self::HEADER_CLIENT_HOST => 'X_FORWARDED_HOST',
        self::HEADER_CLIENT_PROTO => 'X_FORWARDED_PROTO',
        self::HEADER_CLIENT_PORT => 'X_FORWARDED_PORT',
    );

    protected static $httpMethodParameterOverride = false;

    /**
     * Custom parameters.
     *
     * @var \Symfony\Component\HttpFoundation\ParameterBag
     *
     * @api
     */
    public $attributes;

    /**
     * Request body parameters ($_POST).
     *
     * @var \Symfony\Component\HttpFoundation\ParameterBag
     *
     * @api
     */
    public $request;

    /**
     * Query string parameters ($_GET).
     *
     * @var \Symfony\Component\HttpFoundation\ParameterBag
     *
     * @api
     */
    public $query;

    /**
     * Server and execution environment parameters ($_SERVER).
     *
     * @var \Symfony\Component\HttpFoundation\ServerBag
     *
     * @api
     */
    public $server;

    /**
     * Uploaded files ($_FILES).
     *
     * @var \Symfony\Component\HttpFoundation\FileBag
     *
     * @api
     */
    public $files;

    /**
     * Cookies ($_COOKIE).
     *
     * @var \Symfony\Component\HttpFoundation\ParameterBag
     *
     * @api
     */
    public $cookies;

    /**
     * Headers (taken from the $_SERVER).
     *
     * @var \Symfony\Component\HttpFoundation\HeaderBag
     *
     * @api
     */
    public $headers;

    /**
     * @var string
     */
    protected $content;

    /**
     * @var array
     */
    protected $languages;

    /**
     * @var array
     */
    protected $charsets;

    /**
     * @var array
     */
    protected $encodings;

    /**
     * @var array
     */
    protected $acceptableContentTypes;

    /**
     * @var string
     */
    protected $pathInfo;

    /**
     * @var string
     */
    protected $requestUri;

    /**
     * @var string
     */
    protected $baseUrl;

    /**
     * @var string
     */
    protected $basePath;

    /**
     * @var string
     */
    protected $method;

    /**
     * @var string
     */
    protected $format;

    /**
     * @var \Symfony\Component\HttpFoundation\Session\SessionInterface
     */
    protected $session;

    /**
     * @var string
     */
    protected $locale;

    /**
     * @var string
     */
    protected $defaultLocale = 'en';

    /**
     * @var array
     */
    protected static $formats;

    protected static $requestFactory;

    /**
     * Constructor.
     *
     * @param array  $query      The GET parameters
     * @param array  $request    The POST parameters
     * @param array  $attributes The request attributes (parameters parsed from the PATH_INFO, ...)
     * @param array  $cookies    The COOKIE parameters
     * @param array  $files      The FILES parameters
     * @param array  $server     The SERVER parameters
     * @param string $content    The raw body data
     *
     * @api
     */
    public function __construct(array $query = array(), array $request = array(), array $attributes = array(), array $cookies = array(), array $files = array(), array $server = array(), $content = null)
    {
        $this->initialize($query, $request, $attributes, $cookies, $files, $server, $content);
    }

    /**
     * Sets the parameters for this request.
     *
     * This method also re-initializes all properties.
     *
     * @param array  $query      The GET parameters
     * @param array  $request    The POST parameters
     * @param array  $attributes The request attributes (parameters parsed from the PATH_INFO, ...)
     * @param array  $cookies    The COOKIE parameters
     * @param array  $files      The FILES parameters
     * @param array  $server     The SERVER parameters
     * @param string $content    The raw body data
     *
     * @api
     */
    public function initialize(array $query = array(), array $request = array(), array $attributes = array(), array $cookies = array(), array $files = array(), array $server = array(), $content = null)
    {
        $this->request = new ParameterBag($request);
        $this->query = new ParameterBag($query);
        $this->attributes = new ParameterBag($attributes);
        $this->cookies = new ParameterBag($cookies);
        $this->files = new FileBag($files);
        $this->server = new ServerBag($server);
        $this->headers = new HeaderBag($this->server->getHeaders());

        $this->content = $content;
        $this->languages = null;
        $this->charsets = null;
        $this->encodings = null;
        $this->acceptableContentTypes = null;
        $this->pathInfo = null;
        $this->requestUri = null;
        $this->baseUrl = null;
        $this->basePath = null;
        $this->method = null;
        $this->format = null;
    }

    /**
     * Creates a new request with values from PHP's super globals.
     *
     * @return Request A new request
     *
     * @api
     */
    public static function createFromGlobals()
    {
<<<<<<< HEAD
        $request = self::createRequestFromFactory($_GET, $_POST, array(), $_COOKIE, $_FILES, $_SERVER);
=======
        // With the php's bug #66606, the php's built-in web server
        // stores the Content-Type and Content-Length header values in
        // HTTP_CONTENT_TYPE and HTTP_CONTENT_LENGTH fields.
        $server = $_SERVER;
        if ('cli-server' === php_sapi_name()) {
            if (array_key_exists('HTTP_CONTENT_LENGTH', $_SERVER)) {
                $server['CONTENT_LENGTH'] = $_SERVER['HTTP_CONTENT_LENGTH'];
            }
            if (array_key_exists('HTTP_CONTENT_TYPE', $_SERVER)) {
                $server['CONTENT_TYPE'] = $_SERVER['HTTP_CONTENT_TYPE'];
            }
        }

        $request = new static($_GET, $_POST, array(), $_COOKIE, $_FILES, $server);
>>>>>>> 657e243d

        if (0 === strpos($request->headers->get('CONTENT_TYPE'), 'application/x-www-form-urlencoded')
            && in_array(strtoupper($request->server->get('REQUEST_METHOD', 'GET')), array('PUT', 'DELETE', 'PATCH'))
        ) {
            parse_str($request->getContent(), $data);
            $request->request = new ParameterBag($data);
        }

        return $request;
    }

    /**
     * Creates a Request based on a given URI and configuration.
     *
     * The information contained in the URI always take precedence
     * over the other information (server and parameters).
     *
     * @param string $uri        The URI
     * @param string $method     The HTTP method
     * @param array  $parameters The query (GET) or request (POST) parameters
     * @param array  $cookies    The request cookies ($_COOKIE)
     * @param array  $files      The request files ($_FILES)
     * @param array  $server     The server parameters ($_SERVER)
     * @param string $content    The raw body data
     *
     * @return Request A Request instance
     *
     * @api
     */
    public static function create($uri, $method = 'GET', $parameters = array(), $cookies = array(), $files = array(), $server = array(), $content = null)
    {
        $server = array_replace(array(
            'SERVER_NAME' => 'localhost',
            'SERVER_PORT' => 80,
            'HTTP_HOST' => 'localhost',
            'HTTP_USER_AGENT' => 'Symfony/2.X',
            'HTTP_ACCEPT' => 'text/html,application/xhtml+xml,application/xml;q=0.9,*/*;q=0.8',
            'HTTP_ACCEPT_LANGUAGE' => 'en-us,en;q=0.5',
            'HTTP_ACCEPT_CHARSET' => 'ISO-8859-1,utf-8;q=0.7,*;q=0.7',
            'REMOTE_ADDR' => '127.0.0.1',
            'SCRIPT_NAME' => '',
            'SCRIPT_FILENAME' => '',
            'SERVER_PROTOCOL' => 'HTTP/1.1',
            'REQUEST_TIME' => time(),
        ), $server);

        $server['PATH_INFO'] = '';
        $server['REQUEST_METHOD'] = strtoupper($method);

        $components = parse_url($uri);
        if (isset($components['host'])) {
            $server['SERVER_NAME'] = $components['host'];
            $server['HTTP_HOST'] = $components['host'];
        }

        if (isset($components['scheme'])) {
            if ('https' === $components['scheme']) {
                $server['HTTPS'] = 'on';
                $server['SERVER_PORT'] = 443;
            } else {
                unset($server['HTTPS']);
                $server['SERVER_PORT'] = 80;
            }
        }

        if (isset($components['port'])) {
            $server['SERVER_PORT'] = $components['port'];
            $server['HTTP_HOST'] = $server['HTTP_HOST'].':'.$components['port'];
        }

        if (isset($components['user'])) {
            $server['PHP_AUTH_USER'] = $components['user'];
        }

        if (isset($components['pass'])) {
            $server['PHP_AUTH_PW'] = $components['pass'];
        }

        if (!isset($components['path'])) {
            $components['path'] = '/';
        }

        switch (strtoupper($method)) {
            case 'POST':
            case 'PUT':
            case 'DELETE':
                if (!isset($server['CONTENT_TYPE'])) {
                    $server['CONTENT_TYPE'] = 'application/x-www-form-urlencoded';
                }
                // no break
            case 'PATCH':
                $request = $parameters;
                $query = array();
                break;
            default:
                $request = array();
                $query = $parameters;
                break;
        }

        $queryString = '';
        if (isset($components['query'])) {
            parse_str(html_entity_decode($components['query']), $qs);

            if ($query) {
                $query = array_replace($qs, $query);
                $queryString = http_build_query($query, '', '&');
            } else {
                $query = $qs;
                $queryString = $components['query'];
            }
        } elseif ($query) {
            $queryString = http_build_query($query, '', '&');
        }

        $server['REQUEST_URI'] = $components['path'].('' !== $queryString ? '?'.$queryString : '');
        $server['QUERY_STRING'] = $queryString;

        return self::createRequestFromFactory($query, $request, array(), $cookies, $files, $server, $content);
    }

    /**
     * Sets a callable able to create a Request instance.
     *
     * This is mainly useful when you need to override the Request class
     * to keep BC with an existing system. It should not be used for any
     * other purpose.
     *
     * @param callable|null $callable A PHP callable
     */
    public static function setFactory($callable)
    {
        self::$requestFactory = $callable;
    }

    /**
     * Clones a request and overrides some of its parameters.
     *
     * @param array $query      The GET parameters
     * @param array $request    The POST parameters
     * @param array $attributes The request attributes (parameters parsed from the PATH_INFO, ...)
     * @param array $cookies    The COOKIE parameters
     * @param array $files      The FILES parameters
     * @param array $server     The SERVER parameters
     *
     * @return Request The duplicated request
     *
     * @api
     */
    public function duplicate(array $query = null, array $request = null, array $attributes = null, array $cookies = null, array $files = null, array $server = null)
    {
        $dup = clone $this;
        if ($query !== null) {
            $dup->query = new ParameterBag($query);
        }
        if ($request !== null) {
            $dup->request = new ParameterBag($request);
        }
        if ($attributes !== null) {
            $dup->attributes = new ParameterBag($attributes);
        }
        if ($cookies !== null) {
            $dup->cookies = new ParameterBag($cookies);
        }
        if ($files !== null) {
            $dup->files = new FileBag($files);
        }
        if ($server !== null) {
            $dup->server = new ServerBag($server);
            $dup->headers = new HeaderBag($dup->server->getHeaders());
        }
        $dup->languages = null;
        $dup->charsets = null;
        $dup->encodings = null;
        $dup->acceptableContentTypes = null;
        $dup->pathInfo = null;
        $dup->requestUri = null;
        $dup->baseUrl = null;
        $dup->basePath = null;
        $dup->method = null;
        $dup->format = null;

        if (!$dup->get('_format') && $this->get('_format')) {
            $dup->attributes->set('_format', $this->get('_format'));
        }

        if (!$dup->getRequestFormat(null)) {
            $dup->setRequestFormat($format = $this->getRequestFormat(null));
        }

        return $dup;
    }

    /**
     * Clones the current request.
     *
     * Note that the session is not cloned as duplicated requests
     * are most of the time sub-requests of the main one.
     */
    public function __clone()
    {
        $this->query = clone $this->query;
        $this->request = clone $this->request;
        $this->attributes = clone $this->attributes;
        $this->cookies = clone $this->cookies;
        $this->files = clone $this->files;
        $this->server = clone $this->server;
        $this->headers = clone $this->headers;
    }

    /**
     * Returns the request as a string.
     *
     * @return string The request
     */
    public function __toString()
    {
        return
            sprintf('%s %s %s', $this->getMethod(), $this->getRequestUri(), $this->server->get('SERVER_PROTOCOL'))."\r\n".
            $this->headers."\r\n".
            $this->getContent();
    }

    /**
     * Overrides the PHP global variables according to this request instance.
     *
     * It overrides $_GET, $_POST, $_REQUEST, $_SERVER, $_COOKIE.
     * $_FILES is never overridden, see rfc1867
     *
     * @api
     */
    public function overrideGlobals()
    {
        $this->server->set('QUERY_STRING', static::normalizeQueryString(http_build_query($this->query->all(), null, '&')));

        $_GET = $this->query->all();
        $_POST = $this->request->all();
        $_SERVER = $this->server->all();
        $_COOKIE = $this->cookies->all();

        foreach ($this->headers->all() as $key => $value) {
            $key = strtoupper(str_replace('-', '_', $key));
            if (in_array($key, array('CONTENT_TYPE', 'CONTENT_LENGTH'))) {
                $_SERVER[$key] = implode(', ', $value);
            } else {
                $_SERVER['HTTP_'.$key] = implode(', ', $value);
            }
        }

        $request = array('g' => $_GET, 'p' => $_POST, 'c' => $_COOKIE);

        $requestOrder = ini_get('request_order') ?: ini_get('variables_order');
        $requestOrder = preg_replace('#[^cgp]#', '', strtolower($requestOrder)) ?: 'gp';

        $_REQUEST = array();
        foreach (str_split($requestOrder) as $order) {
            $_REQUEST = array_merge($_REQUEST, $request[$order]);
        }
    }

    /**
     * Sets a list of trusted proxies.
     *
     * You should only list the reverse proxies that you manage directly.
     *
     * @param array $proxies A list of trusted proxies
     *
     * @api
     */
    public static function setTrustedProxies(array $proxies)
    {
        self::$trustedProxies = $proxies;
    }

    /**
     * Gets the list of trusted proxies.
     *
     * @return array An array of trusted proxies.
     */
    public static function getTrustedProxies()
    {
        return self::$trustedProxies;
    }

    /**
     * Sets a list of trusted host patterns.
     *
     * You should only list the hosts you manage using regexs.
     *
     * @param array $hostPatterns A list of trusted host patterns
     */
    public static function setTrustedHosts(array $hostPatterns)
    {
        self::$trustedHostPatterns = array_map(function ($hostPattern) {
            return sprintf('{%s}i', str_replace('}', '\\}', $hostPattern));
        }, $hostPatterns);
        // we need to reset trusted hosts on trusted host patterns change
        self::$trustedHosts = array();
    }

    /**
     * Gets the list of trusted host patterns.
     *
     * @return array An array of trusted host patterns.
     */
    public static function getTrustedHosts()
    {
        return self::$trustedHostPatterns;
    }

    /**
     * Sets the name for trusted headers.
     *
     * The following header keys are supported:
     *
     *  * Request::HEADER_CLIENT_IP:    defaults to X-Forwarded-For   (see getClientIp())
     *  * Request::HEADER_CLIENT_HOST:  defaults to X-Forwarded-Host  (see getClientHost())
     *  * Request::HEADER_CLIENT_PORT:  defaults to X-Forwarded-Port  (see getClientPort())
     *  * Request::HEADER_CLIENT_PROTO: defaults to X-Forwarded-Proto (see getScheme() and isSecure())
     *
     * Setting an empty value allows to disable the trusted header for the given key.
     *
     * @param string $key   The header key
     * @param string $value The header name
     *
     * @throws \InvalidArgumentException
     */
    public static function setTrustedHeaderName($key, $value)
    {
        if (!array_key_exists($key, self::$trustedHeaders)) {
            throw new \InvalidArgumentException(sprintf('Unable to set the trusted header name for key "%s".', $key));
        }

        self::$trustedHeaders[$key] = $value;
    }

    /**
     * Gets the trusted proxy header name.
     *
     * @param string $key The header key
     *
     * @return string The header name
     *
     * @throws \InvalidArgumentException
     */
    public static function getTrustedHeaderName($key)
    {
        if (!array_key_exists($key, self::$trustedHeaders)) {
            throw new \InvalidArgumentException(sprintf('Unable to get the trusted header name for key "%s".', $key));
        }

        return self::$trustedHeaders[$key];
    }

    /**
     * Normalizes a query string.
     *
     * It builds a normalized query string, where keys/value pairs are alphabetized,
     * have consistent escaping and unneeded delimiters are removed.
     *
     * @param string $qs Query string
     *
     * @return string A normalized query string for the Request
     */
    public static function normalizeQueryString($qs)
    {
        if ('' == $qs) {
            return '';
        }

        $parts = array();
        $order = array();

        foreach (explode('&', $qs) as $param) {
            if ('' === $param || '=' === $param[0]) {
                // Ignore useless delimiters, e.g. "x=y&".
                // Also ignore pairs with empty key, even if there was a value, e.g. "=value", as such nameless values cannot be retrieved anyway.
                // PHP also does not include them when building _GET.
                continue;
            }

            $keyValuePair = explode('=', $param, 2);

            // GET parameters, that are submitted from a HTML form, encode spaces as "+" by default (as defined in enctype application/x-www-form-urlencoded).
            // PHP also converts "+" to spaces when filling the global _GET or when using the function parse_str. This is why we use urldecode and then normalize to
            // RFC 3986 with rawurlencode.
            $parts[] = isset($keyValuePair[1]) ?
                rawurlencode(urldecode($keyValuePair[0])).'='.rawurlencode(urldecode($keyValuePair[1])) :
                rawurlencode(urldecode($keyValuePair[0]));
            $order[] = urldecode($keyValuePair[0]);
        }

        array_multisort($order, SORT_ASC, $parts);

        return implode('&', $parts);
    }

    /**
     * Enables support for the _method request parameter to determine the intended HTTP method.
     *
     * Be warned that enabling this feature might lead to CSRF issues in your code.
     * Check that you are using CSRF tokens when required.
     * If the HTTP method parameter override is enabled, an html-form with method "POST" can be altered
     * and used to send a "PUT" or "DELETE" request via the _method request parameter.
     * If these methods are not protected against CSRF, this presents a possible vulnerability.
     *
     * The HTTP method can only be overridden when the real HTTP method is POST.
     */
    public static function enableHttpMethodParameterOverride()
    {
        self::$httpMethodParameterOverride = true;
    }

    /**
     * Checks whether support for the _method request parameter is enabled.
     *
     * @return bool True when the _method request parameter is enabled, false otherwise
     */
    public static function getHttpMethodParameterOverride()
    {
        return self::$httpMethodParameterOverride;
    }

    /**
     * Gets a "parameter" value.
     *
     * This method is mainly useful for libraries that want to provide some flexibility.
     *
     * Order of precedence: GET, PATH, POST
     *
     * Avoid using this method in controllers:
     *
     *  * slow
     *  * prefer to get from a "named" source
     *
     * It is better to explicitly get request parameters from the appropriate
     * public property instead (query, attributes, request).
     *
     * @param string $key     the key
     * @param mixed  $default the default value
     * @param bool   $deep    is parameter deep in multidimensional array
     *
     * @return mixed
     */
    public function get($key, $default = null, $deep = false)
    {
        if ($this !== $result = $this->query->get($key, $this, $deep)) {
            return $result;
        }

        if ($this !== $result = $this->attributes->get($key, $this, $deep)) {
            return $result;
        }

        if ($this !== $result = $this->request->get($key, $this, $deep)) {
            return $result;
        }

        return $default;
    }

    /**
     * Gets the Session.
     *
     * @return SessionInterface|null The session
     *
     * @api
     */
    public function getSession()
    {
        return $this->session;
    }

    /**
     * Whether the request contains a Session which was started in one of the
     * previous requests.
     *
     * @return bool
     *
     * @api
     */
    public function hasPreviousSession()
    {
        // the check for $this->session avoids malicious users trying to fake a session cookie with proper name
        return $this->hasSession() && $this->cookies->has($this->session->getName());
    }

    /**
     * Whether the request contains a Session object.
     *
     * This method does not give any information about the state of the session object,
     * like whether the session is started or not. It is just a way to check if this Request
     * is associated with a Session instance.
     *
     * @return bool true when the Request contains a Session object, false otherwise
     *
     * @api
     */
    public function hasSession()
    {
        return null !== $this->session;
    }

    /**
     * Sets the Session.
     *
     * @param SessionInterface $session The Session
     *
     * @api
     */
    public function setSession(SessionInterface $session)
    {
        $this->session = $session;
    }

    /**
     * Returns the client IP addresses.
     *
     * In the returned array the most trusted IP address is first, and the
     * least trusted one last. The "real" client IP address is the last one,
     * but this is also the least trusted one. Trusted proxies are stripped.
     *
     * Use this method carefully; you should use getClientIp() instead.
     *
     * @return array The client IP addresses
     *
     * @see getClientIp()
     */
    public function getClientIps()
    {
        $ip = $this->server->get('REMOTE_ADDR');

        if (!self::$trustedProxies) {
            return array($ip);
        }

        if (!self::$trustedHeaders[self::HEADER_CLIENT_IP] || !$this->headers->has(self::$trustedHeaders[self::HEADER_CLIENT_IP])) {
            return array($ip);
        }

        $clientIps = array_map('trim', explode(',', $this->headers->get(self::$trustedHeaders[self::HEADER_CLIENT_IP])));
        $clientIps[] = $ip; // Complete the IP chain with the IP the request actually came from

        $ip = $clientIps[0]; // Fallback to this when the client IP falls into the range of trusted proxies

        // Eliminate all IPs from the forwarded IP chain which are trusted proxies
        foreach ($clientIps as $key => $clientIp) {
            // Remove port on IPv4 address (unfortunately, it does happen)
            if (preg_match('{((?:\d+\.){3}\d+)\:\d+}', $clientIp, $match)) {
                $clientIps[$key] = $clientIp = $match[1];
            }

            if (IpUtils::checkIp($clientIp, self::$trustedProxies)) {
                unset($clientIps[$key]);
            }
        }

        // Now the IP chain contains only untrusted proxies and the client IP
        return $clientIps ? array_reverse($clientIps) : array($ip);
    }

    /**
     * Returns the client IP address.
     *
     * This method can read the client IP address from the "X-Forwarded-For" header
     * when trusted proxies were set via "setTrustedProxies()". The "X-Forwarded-For"
     * header value is a comma+space separated list of IP addresses, the left-most
     * being the original client, and each successive proxy that passed the request
     * adding the IP address where it received the request from.
     *
     * If your reverse proxy uses a different header name than "X-Forwarded-For",
     * ("Client-Ip" for instance), configure it via "setTrustedHeaderName()" with
     * the "client-ip" key.
     *
     * @return string The client IP address
     *
     * @see getClientIps()
     * @see http://en.wikipedia.org/wiki/X-Forwarded-For
     *
     * @api
     */
    public function getClientIp()
    {
        $ipAddresses = $this->getClientIps();

        return $ipAddresses[0];
    }

    /**
     * Returns current script name.
     *
     * @return string
     *
     * @api
     */
    public function getScriptName()
    {
        return $this->server->get('SCRIPT_NAME', $this->server->get('ORIG_SCRIPT_NAME', ''));
    }

    /**
     * Returns the path being requested relative to the executed script.
     *
     * The path info always starts with a /.
     *
     * Suppose this request is instantiated from /mysite on localhost:
     *
     *  * http://localhost/mysite              returns an empty string
     *  * http://localhost/mysite/about        returns '/about'
     *  * http://localhost/mysite/enco%20ded   returns '/enco%20ded'
     *  * http://localhost/mysite/about?var=1  returns '/about'
     *
     * @return string The raw path (i.e. not urldecoded)
     *
     * @api
     */
    public function getPathInfo()
    {
        if (null === $this->pathInfo) {
            $this->pathInfo = $this->preparePathInfo();
        }

        return $this->pathInfo;
    }

    /**
     * Returns the root path from which this request is executed.
     *
     * Suppose that an index.php file instantiates this request object:
     *
     *  * http://localhost/index.php         returns an empty string
     *  * http://localhost/index.php/page    returns an empty string
     *  * http://localhost/web/index.php     returns '/web'
     *  * http://localhost/we%20b/index.php  returns '/we%20b'
     *
     * @return string The raw path (i.e. not urldecoded)
     *
     * @api
     */
    public function getBasePath()
    {
        if (null === $this->basePath) {
            $this->basePath = $this->prepareBasePath();
        }

        return $this->basePath;
    }

    /**
     * Returns the root URL from which this request is executed.
     *
     * The base URL never ends with a /.
     *
     * This is similar to getBasePath(), except that it also includes the
     * script filename (e.g. index.php) if one exists.
     *
     * @return string The raw URL (i.e. not urldecoded)
     *
     * @api
     */
    public function getBaseUrl()
    {
        if (null === $this->baseUrl) {
            $this->baseUrl = $this->prepareBaseUrl();
        }

        return $this->baseUrl;
    }

    /**
     * Gets the request's scheme.
     *
     * @return string
     *
     * @api
     */
    public function getScheme()
    {
        return $this->isSecure() ? 'https' : 'http';
    }

    /**
     * Returns the port on which the request is made.
     *
     * This method can read the client port from the "X-Forwarded-Port" header
     * when trusted proxies were set via "setTrustedProxies()".
     *
     * The "X-Forwarded-Port" header must contain the client port.
     *
     * If your reverse proxy uses a different header name than "X-Forwarded-Port",
     * configure it via "setTrustedHeaderName()" with the "client-port" key.
     *
     * @return string
     *
     * @api
     */
    public function getPort()
    {
        if (self::$trustedProxies) {
            if (self::$trustedHeaders[self::HEADER_CLIENT_PORT] && $port = $this->headers->get(self::$trustedHeaders[self::HEADER_CLIENT_PORT])) {
                return $port;
            }

            if (self::$trustedHeaders[self::HEADER_CLIENT_PROTO] && 'https' === $this->headers->get(self::$trustedHeaders[self::HEADER_CLIENT_PROTO], 'http')) {
                return 443;
            }
        }

        if ($host = $this->headers->get('HOST')) {
            if ($host[0] === '[') {
                $pos = strpos($host, ':', strrpos($host, ']'));
            } else {
                $pos = strrpos($host, ':');
            }

            if (false !== $pos) {
                return intval(substr($host, $pos + 1));
            }

            return 'https' === $this->getScheme() ? 443 : 80;
        }

        return $this->server->get('SERVER_PORT');
    }

    /**
     * Returns the user.
     *
     * @return string|null
     */
    public function getUser()
    {
        return $this->headers->get('PHP_AUTH_USER');
    }

    /**
     * Returns the password.
     *
     * @return string|null
     */
    public function getPassword()
    {
        return $this->headers->get('PHP_AUTH_PW');
    }

    /**
     * Gets the user info.
     *
     * @return string A user name and, optionally, scheme-specific information about how to gain authorization to access the server
     */
    public function getUserInfo()
    {
        $userinfo = $this->getUser();

        $pass = $this->getPassword();
        if ('' != $pass) {
            $userinfo .= ":$pass";
        }

        return $userinfo;
    }

    /**
     * Returns the HTTP host being requested.
     *
     * The port name will be appended to the host if it's non-standard.
     *
     * @return string
     *
     * @api
     */
    public function getHttpHost()
    {
        $scheme = $this->getScheme();
        $port = $this->getPort();

        if (('http' == $scheme && $port == 80) || ('https' == $scheme && $port == 443)) {
            return $this->getHost();
        }

        return $this->getHost().':'.$port;
    }

    /**
     * Returns the requested URI (path and query string).
     *
     * @return string The raw URI (i.e. not URI decoded)
     *
     * @api
     */
    public function getRequestUri()
    {
        if (null === $this->requestUri) {
            $this->requestUri = $this->prepareRequestUri();
        }

        return $this->requestUri;
    }

    /**
     * Gets the scheme and HTTP host.
     *
     * If the URL was called with basic authentication, the user
     * and the password are not added to the generated string.
     *
     * @return string The scheme and HTTP host
     */
    public function getSchemeAndHttpHost()
    {
        return $this->getScheme().'://'.$this->getHttpHost();
    }

    /**
     * Generates a normalized URI (URL) for the Request.
     *
     * @return string A normalized URI (URL) for the Request
     *
     * @see getQueryString()
     *
     * @api
     */
    public function getUri()
    {
        if (null !== $qs = $this->getQueryString()) {
            $qs = '?'.$qs;
        }

        return $this->getSchemeAndHttpHost().$this->getBaseUrl().$this->getPathInfo().$qs;
    }

    /**
     * Generates a normalized URI for the given path.
     *
     * @param string $path A path to use instead of the current one
     *
     * @return string The normalized URI for the path
     *
     * @api
     */
    public function getUriForPath($path)
    {
        return $this->getSchemeAndHttpHost().$this->getBaseUrl().$path;
    }

    /**
     * Generates the normalized query string for the Request.
     *
     * It builds a normalized query string, where keys/value pairs are alphabetized
     * and have consistent escaping.
     *
     * @return string|null A normalized query string for the Request
     *
     * @api
     */
    public function getQueryString()
    {
        $qs = static::normalizeQueryString($this->server->get('QUERY_STRING'));

        return '' === $qs ? null : $qs;
    }

    /**
     * Checks whether the request is secure or not.
     *
     * This method can read the client port from the "X-Forwarded-Proto" header
     * when trusted proxies were set via "setTrustedProxies()".
     *
     * The "X-Forwarded-Proto" header must contain the protocol: "https" or "http".
     *
     * If your reverse proxy uses a different header name than "X-Forwarded-Proto"
     * ("SSL_HTTPS" for instance), configure it via "setTrustedHeaderName()" with
     * the "client-proto" key.
     *
     * @return bool
     *
     * @api
     */
    public function isSecure()
    {
        if (self::$trustedProxies && self::$trustedHeaders[self::HEADER_CLIENT_PROTO] && $proto = $this->headers->get(self::$trustedHeaders[self::HEADER_CLIENT_PROTO])) {
            return in_array(strtolower(current(explode(',', $proto))), array('https', 'on', 'ssl', '1'));
        }

        $https = $this->server->get('HTTPS');

        return !empty($https) && 'off' !== strtolower($https);
    }

    /**
     * Returns the host name.
     *
     * This method can read the client port from the "X-Forwarded-Host" header
     * when trusted proxies were set via "setTrustedProxies()".
     *
     * The "X-Forwarded-Host" header must contain the client host name.
     *
     * If your reverse proxy uses a different header name than "X-Forwarded-Host",
     * configure it via "setTrustedHeaderName()" with the "client-host" key.
     *
     * @return string
     *
     * @throws \UnexpectedValueException when the host name is invalid
     *
     * @api
     */
    public function getHost()
    {
        if (self::$trustedProxies && self::$trustedHeaders[self::HEADER_CLIENT_HOST] && $host = $this->headers->get(self::$trustedHeaders[self::HEADER_CLIENT_HOST])) {
            $elements = explode(',', $host);

            $host = $elements[count($elements) - 1];
        } elseif (!$host = $this->headers->get('HOST')) {
            if (!$host = $this->server->get('SERVER_NAME')) {
                $host = $this->server->get('SERVER_ADDR', '');
            }
        }

        // trim and remove port number from host
        // host is lowercase as per RFC 952/2181
        $host = strtolower(preg_replace('/:\d+$/', '', trim($host)));

        // as the host can come from the user (HTTP_HOST and depending on the configuration, SERVER_NAME too can come from the user)
        // check that it does not contain forbidden characters (see RFC 952 and RFC 2181)
        // use preg_replace() instead of preg_match() to prevent DoS attacks with long host names
        if ($host && '' !== preg_replace('/(?:^\[)?[a-zA-Z0-9-:\]_]+\.?/', '', $host)) {
            throw new \UnexpectedValueException(sprintf('Invalid Host "%s"', $host));
        }

        if (count(self::$trustedHostPatterns) > 0) {
            // to avoid host header injection attacks, you should provide a list of trusted host patterns

            if (in_array($host, self::$trustedHosts)) {
                return $host;
            }

            foreach (self::$trustedHostPatterns as $pattern) {
                if (preg_match($pattern, $host)) {
                    self::$trustedHosts[] = $host;

                    return $host;
                }
            }

            throw new \UnexpectedValueException(sprintf('Untrusted Host "%s"', $host));
        }

        return $host;
    }

    /**
     * Sets the request method.
     *
     * @param string $method
     *
     * @api
     */
    public function setMethod($method)
    {
        $this->method = null;
        $this->server->set('REQUEST_METHOD', $method);
    }

    /**
     * Gets the request "intended" method.
     *
     * If the X-HTTP-Method-Override header is set, and if the method is a POST,
     * then it is used to determine the "real" intended HTTP method.
     *
     * The _method request parameter can also be used to determine the HTTP method,
     * but only if enableHttpMethodParameterOverride() has been called.
     *
     * The method is always an uppercased string.
     *
     * @return string The request method
     *
     * @api
     *
     * @see getRealMethod()
     */
    public function getMethod()
    {
        if (null === $this->method) {
            $this->method = strtoupper($this->server->get('REQUEST_METHOD', 'GET'));

            if ('POST' === $this->method) {
                if ($method = $this->headers->get('X-HTTP-METHOD-OVERRIDE')) {
                    $this->method = strtoupper($method);
                } elseif (self::$httpMethodParameterOverride) {
                    $this->method = strtoupper($this->request->get('_method', $this->query->get('_method', 'POST')));
                }
            }
        }

        return $this->method;
    }

    /**
     * Gets the "real" request method.
     *
     * @return string The request method
     *
     * @see getMethod()
     */
    public function getRealMethod()
    {
        return strtoupper($this->server->get('REQUEST_METHOD', 'GET'));
    }

    /**
     * Gets the mime type associated with the format.
     *
     * @param string $format The format
     *
     * @return string The associated mime type (null if not found)
     *
     * @api
     */
    public function getMimeType($format)
    {
        if (null === static::$formats) {
            static::initializeFormats();
        }

        return isset(static::$formats[$format]) ? static::$formats[$format][0] : null;
    }

    /**
     * Gets the format associated with the mime type.
     *
     * @param string $mimeType The associated mime type
     *
     * @return string|null The format (null if not found)
     *
     * @api
     */
    public function getFormat($mimeType)
    {
        if (false !== $pos = strpos($mimeType, ';')) {
            $mimeType = substr($mimeType, 0, $pos);
        }

        if (null === static::$formats) {
            static::initializeFormats();
        }

        foreach (static::$formats as $format => $mimeTypes) {
            if (in_array($mimeType, (array) $mimeTypes)) {
                return $format;
            }
        }
    }

    /**
     * Associates a format with mime types.
     *
     * @param string       $format    The format
     * @param string|array $mimeTypes The associated mime types (the preferred one must be the first as it will be used as the content type)
     *
     * @api
     */
    public function setFormat($format, $mimeTypes)
    {
        if (null === static::$formats) {
            static::initializeFormats();
        }

        static::$formats[$format] = is_array($mimeTypes) ? $mimeTypes : array($mimeTypes);
    }

    /**
     * Gets the request format.
     *
     * Here is the process to determine the format:
     *
     *  * format defined by the user (with setRequestFormat())
     *  * _format request parameter
     *  * $default
     *
     * @param string $default The default format
     *
     * @return string The request format
     *
     * @api
     */
    public function getRequestFormat($default = 'html')
    {
        if (null === $this->format) {
            $this->format = $this->get('_format', $default);
        }

        return $this->format;
    }

    /**
     * Sets the request format.
     *
     * @param string $format The request format.
     *
     * @api
     */
    public function setRequestFormat($format)
    {
        $this->format = $format;
    }

    /**
     * Gets the format associated with the request.
     *
     * @return string|null The format (null if no content type is present)
     *
     * @api
     */
    public function getContentType()
    {
        return $this->getFormat($this->headers->get('CONTENT_TYPE'));
    }

    /**
     * Sets the default locale.
     *
     * @param string $locale
     *
     * @api
     */
    public function setDefaultLocale($locale)
    {
        $this->defaultLocale = $locale;

        if (null === $this->locale) {
            $this->setPhpDefaultLocale($locale);
        }
    }

    /**
     * Get the default locale.
     *
     * @return string
     */
    public function getDefaultLocale()
    {
        return $this->defaultLocale;
    }

    /**
     * Sets the locale.
     *
     * @param string $locale
     *
     * @api
     */
    public function setLocale($locale)
    {
        $this->setPhpDefaultLocale($this->locale = $locale);
    }

    /**
     * Get the locale.
     *
     * @return string
     */
    public function getLocale()
    {
        return null === $this->locale ? $this->defaultLocale : $this->locale;
    }

    /**
     * Checks if the request method is of specified type.
     *
     * @param string $method Uppercase request method (GET, POST etc).
     *
     * @return bool
     */
    public function isMethod($method)
    {
        return $this->getMethod() === strtoupper($method);
    }

    /**
     * Checks whether the method is safe or not.
     *
     * @return bool
     *
     * @api
     */
    public function isMethodSafe()
    {
        return in_array($this->getMethod(), array('GET', 'HEAD'));
    }

    /**
     * Returns the request body content.
     *
     * @param bool $asResource If true, a resource will be returned
     *
     * @return string|resource The request body content or a resource to read the body stream.
     *
     * @throws \LogicException
     */
    public function getContent($asResource = false)
    {
        if (false === $this->content || (true === $asResource && null !== $this->content)) {
            throw new \LogicException('getContent() can only be called once when using the resource return type.');
        }

        if (true === $asResource) {
            $this->content = false;

            return fopen('php://input', 'rb');
        }

        if (null === $this->content) {
            $this->content = file_get_contents('php://input');
        }

        return $this->content;
    }

    /**
     * Gets the Etags.
     *
     * @return array The entity tags
     */
    public function getETags()
    {
        return preg_split('/\s*,\s*/', $this->headers->get('if_none_match'), null, PREG_SPLIT_NO_EMPTY);
    }

    /**
     * @return bool
     */
    public function isNoCache()
    {
        return $this->headers->hasCacheControlDirective('no-cache') || 'no-cache' == $this->headers->get('Pragma');
    }

    /**
     * Returns the preferred language.
     *
     * @param array $locales An array of ordered available locales
     *
     * @return string|null The preferred locale
     *
     * @api
     */
    public function getPreferredLanguage(array $locales = null)
    {
        $preferredLanguages = $this->getLanguages();

        if (empty($locales)) {
            return isset($preferredLanguages[0]) ? $preferredLanguages[0] : null;
        }

        if (!$preferredLanguages) {
            return $locales[0];
        }

        $extendedPreferredLanguages = array();
        foreach ($preferredLanguages as $language) {
            $extendedPreferredLanguages[] = $language;
            if (false !== $position = strpos($language, '_')) {
                $superLanguage = substr($language, 0, $position);
                if (!in_array($superLanguage, $preferredLanguages)) {
                    $extendedPreferredLanguages[] = $superLanguage;
                }
            }
        }

        $preferredLanguages = array_values(array_intersect($extendedPreferredLanguages, $locales));

        return isset($preferredLanguages[0]) ? $preferredLanguages[0] : $locales[0];
    }

    /**
     * Gets a list of languages acceptable by the client browser.
     *
     * @return array Languages ordered in the user browser preferences
     *
     * @api
     */
    public function getLanguages()
    {
        if (null !== $this->languages) {
            return $this->languages;
        }

        $languages = AcceptHeader::fromString($this->headers->get('Accept-Language'))->all();
        $this->languages = array();
        foreach (array_keys($languages) as $lang) {
            if (strstr($lang, '-')) {
                $codes = explode('-', $lang);
                if ($codes[0] == 'i') {
                    // Language not listed in ISO 639 that are not variants
                    // of any listed language, which can be registered with the
                    // i-prefix, such as i-cherokee
                    if (count($codes) > 1) {
                        $lang = $codes[1];
                    }
                } else {
                    for ($i = 0, $max = count($codes); $i < $max; $i++) {
                        if ($i == 0) {
                            $lang = strtolower($codes[0]);
                        } else {
                            $lang .= '_'.strtoupper($codes[$i]);
                        }
                    }
                }
            }

            $this->languages[] = $lang;
        }

        return $this->languages;
    }

    /**
     * Gets a list of charsets acceptable by the client browser.
     *
     * @return array List of charsets in preferable order
     *
     * @api
     */
    public function getCharsets()
    {
        if (null !== $this->charsets) {
            return $this->charsets;
        }

        return $this->charsets = array_keys(AcceptHeader::fromString($this->headers->get('Accept-Charset'))->all());
    }

    /**
     * Gets a list of encodings acceptable by the client browser.
     *
     * @return array List of encodings in preferable order
     */
    public function getEncodings()
    {
        if (null !== $this->encodings) {
            return $this->encodings;
        }

        return $this->encodings = array_keys(AcceptHeader::fromString($this->headers->get('Accept-Encoding'))->all());
    }

    /**
     * Gets a list of content types acceptable by the client browser.
     *
     * @return array List of content types in preferable order
     *
     * @api
     */
    public function getAcceptableContentTypes()
    {
        if (null !== $this->acceptableContentTypes) {
            return $this->acceptableContentTypes;
        }

        return $this->acceptableContentTypes = array_keys(AcceptHeader::fromString($this->headers->get('Accept'))->all());
    }

    /**
     * Returns true if the request is a XMLHttpRequest.
     *
     * It works if your JavaScript library sets an X-Requested-With HTTP header.
     * It is known to work with common JavaScript frameworks:
     *
     * @link http://en.wikipedia.org/wiki/List_of_Ajax_frameworks#JavaScript
     *
     * @return bool true if the request is an XMLHttpRequest, false otherwise
     *
     * @api
     */
    public function isXmlHttpRequest()
    {
        return 'XMLHttpRequest' == $this->headers->get('X-Requested-With');
    }

    /*
     * The following methods are derived from code of the Zend Framework (1.10dev - 2010-01-24)
     *
     * Code subject to the new BSD license (http://framework.zend.com/license/new-bsd).
     *
     * Copyright (c) 2005-2010 Zend Technologies USA Inc. (http://www.zend.com)
     */

    protected function prepareRequestUri()
    {
        $requestUri = '';

        if ($this->headers->has('X_ORIGINAL_URL')) {
            // IIS with Microsoft Rewrite Module
            $requestUri = $this->headers->get('X_ORIGINAL_URL');
            $this->headers->remove('X_ORIGINAL_URL');
            $this->server->remove('HTTP_X_ORIGINAL_URL');
            $this->server->remove('UNENCODED_URL');
            $this->server->remove('IIS_WasUrlRewritten');
        } elseif ($this->headers->has('X_REWRITE_URL')) {
            // IIS with ISAPI_Rewrite
            $requestUri = $this->headers->get('X_REWRITE_URL');
            $this->headers->remove('X_REWRITE_URL');
        } elseif ($this->server->get('IIS_WasUrlRewritten') == '1' && $this->server->get('UNENCODED_URL') != '') {
            // IIS7 with URL Rewrite: make sure we get the unencoded URL (double slash problem)
            $requestUri = $this->server->get('UNENCODED_URL');
            $this->server->remove('UNENCODED_URL');
            $this->server->remove('IIS_WasUrlRewritten');
        } elseif ($this->server->has('REQUEST_URI')) {
            $requestUri = $this->server->get('REQUEST_URI');
            // HTTP proxy reqs setup request URI with scheme and host [and port] + the URL path, only use URL path
            $schemeAndHttpHost = $this->getSchemeAndHttpHost();
            if (strpos($requestUri, $schemeAndHttpHost) === 0) {
                $requestUri = substr($requestUri, strlen($schemeAndHttpHost));
            }
        } elseif ($this->server->has('ORIG_PATH_INFO')) {
            // IIS 5.0, PHP as CGI
            $requestUri = $this->server->get('ORIG_PATH_INFO');
            if ('' != $this->server->get('QUERY_STRING')) {
                $requestUri .= '?'.$this->server->get('QUERY_STRING');
            }
            $this->server->remove('ORIG_PATH_INFO');
        }

        // normalize the request URI to ease creating sub-requests from this request
        $this->server->set('REQUEST_URI', $requestUri);

        return $requestUri;
    }

    /**
     * Prepares the base URL.
     *
     * @return string
     */
    protected function prepareBaseUrl()
    {
        $filename = basename($this->server->get('SCRIPT_FILENAME'));

        if (basename($this->server->get('SCRIPT_NAME')) === $filename) {
            $baseUrl = $this->server->get('SCRIPT_NAME');
        } elseif (basename($this->server->get('PHP_SELF')) === $filename) {
            $baseUrl = $this->server->get('PHP_SELF');
        } elseif (basename($this->server->get('ORIG_SCRIPT_NAME')) === $filename) {
            $baseUrl = $this->server->get('ORIG_SCRIPT_NAME'); // 1and1 shared hosting compatibility
        } else {
            // Backtrack up the script_filename to find the portion matching
            // php_self
            $path = $this->server->get('PHP_SELF', '');
            $file = $this->server->get('SCRIPT_FILENAME', '');
            $segs = explode('/', trim($file, '/'));
            $segs = array_reverse($segs);
            $index = 0;
            $last = count($segs);
            $baseUrl = '';
            do {
                $seg = $segs[$index];
                $baseUrl = '/'.$seg.$baseUrl;
                ++$index;
            } while ($last > $index && (false !== $pos = strpos($path, $baseUrl)) && 0 != $pos);
        }

        // Does the baseUrl have anything in common with the request_uri?
        $requestUri = $this->getRequestUri();

        if ($baseUrl && false !== $prefix = $this->getUrlencodedPrefix($requestUri, $baseUrl)) {
            // full $baseUrl matches
            return $prefix;
        }

        if ($baseUrl && false !== $prefix = $this->getUrlencodedPrefix($requestUri, dirname($baseUrl))) {
            // directory portion of $baseUrl matches
            return rtrim($prefix, '/');
        }

        $truncatedRequestUri = $requestUri;
        if (false !== $pos = strpos($requestUri, '?')) {
            $truncatedRequestUri = substr($requestUri, 0, $pos);
        }

        $basename = basename($baseUrl);
        if (empty($basename) || !strpos(rawurldecode($truncatedRequestUri), $basename)) {
            // no match whatsoever; set it blank
            return '';
        }

        // If using mod_rewrite or ISAPI_Rewrite strip the script filename
        // out of baseUrl. $pos !== 0 makes sure it is not matching a value
        // from PATH_INFO or QUERY_STRING
        if (strlen($requestUri) >= strlen($baseUrl) && (false !== $pos = strpos($requestUri, $baseUrl)) && $pos !== 0) {
            $baseUrl = substr($requestUri, 0, $pos + strlen($baseUrl));
        }

        return rtrim($baseUrl, '/');
    }

    /**
     * Prepares the base path.
     *
     * @return string base path
     */
    protected function prepareBasePath()
    {
        $filename = basename($this->server->get('SCRIPT_FILENAME'));
        $baseUrl = $this->getBaseUrl();
        if (empty($baseUrl)) {
            return '';
        }

        if (basename($baseUrl) === $filename) {
            $basePath = dirname($baseUrl);
        } else {
            $basePath = $baseUrl;
        }

        if ('\\' === DIRECTORY_SEPARATOR) {
            $basePath = str_replace('\\', '/', $basePath);
        }

        return rtrim($basePath, '/');
    }

    /**
     * Prepares the path info.
     *
     * @return string path info
     */
    protected function preparePathInfo()
    {
        $baseUrl = $this->getBaseUrl();

        if (null === ($requestUri = $this->getRequestUri())) {
            return '/';
        }

        $pathInfo = '/';

        // Remove the query string from REQUEST_URI
        if ($pos = strpos($requestUri, '?')) {
            $requestUri = substr($requestUri, 0, $pos);
        }

        if (null !== $baseUrl && false === $pathInfo = substr($requestUri, strlen($baseUrl))) {
            // If substr() returns false then PATH_INFO is set to an empty string
            return '/';
        } elseif (null === $baseUrl) {
            return $requestUri;
        }

        return (string) $pathInfo;
    }

    /**
     * Initializes HTTP request formats.
     */
    protected static function initializeFormats()
    {
        static::$formats = array(
            'html' => array('text/html', 'application/xhtml+xml'),
            'txt' => array('text/plain'),
            'js' => array('application/javascript', 'application/x-javascript', 'text/javascript'),
            'css' => array('text/css'),
            'json' => array('application/json', 'application/x-json'),
            'xml' => array('text/xml', 'application/xml', 'application/x-xml'),
            'rdf' => array('application/rdf+xml'),
            'atom' => array('application/atom+xml'),
            'rss' => array('application/rss+xml'),
        );
    }

    /**
     * Sets the default PHP locale.
     *
     * @param string $locale
     */
    private function setPhpDefaultLocale($locale)
    {
        // if either the class Locale doesn't exist, or an exception is thrown when
        // setting the default locale, the intl module is not installed, and
        // the call can be ignored:
        try {
            if (class_exists('Locale', false)) {
                \Locale::setDefault($locale);
            }
        } catch (\Exception $e) {
        }
    }

    /*
     * Returns the prefix as encoded in the string when the string starts with
     * the given prefix, false otherwise.
     *
     * @param string $string The urlencoded string
     * @param string $prefix The prefix not encoded
     *
     * @return string|false The prefix as it is encoded in $string, or false
     */
    private function getUrlencodedPrefix($string, $prefix)
    {
        if (0 !== strpos(rawurldecode($string), $prefix)) {
            return false;
        }

        $len = strlen($prefix);

        if (preg_match("#^(%[[:xdigit:]]{2}|.){{$len}}#", $string, $match)) {
            return $match[0];
        }

        return false;
    }

    private static function createRequestFromFactory(array $query = array(), array $request = array(), array $attributes = array(), array $cookies = array(), array $files = array(), array $server = array(), $content = null)
    {
        if (self::$requestFactory) {
            $request = call_user_func(self::$requestFactory, $query, $request, $attributes, $cookies, $files, $server, $content);

            if (!$request instanceof Request) {
                throw new \LogicException('The Request factory must return an instance of Symfony\Component\HttpFoundation\Request.');
            }

            return $request;
        }

        return new static($query, $request, $attributes, $cookies, $files, $server, $content);
    }
}<|MERGE_RESOLUTION|>--- conflicted
+++ resolved
@@ -268,9 +268,6 @@
      */
     public static function createFromGlobals()
     {
-<<<<<<< HEAD
-        $request = self::createRequestFromFactory($_GET, $_POST, array(), $_COOKIE, $_FILES, $_SERVER);
-=======
         // With the php's bug #66606, the php's built-in web server
         // stores the Content-Type and Content-Length header values in
         // HTTP_CONTENT_TYPE and HTTP_CONTENT_LENGTH fields.
@@ -284,8 +281,7 @@
             }
         }
 
-        $request = new static($_GET, $_POST, array(), $_COOKIE, $_FILES, $server);
->>>>>>> 657e243d
+        $request = self::createRequestFromFactory($_GET, $_POST, array(), $_COOKIE, $_FILES, $server);
 
         if (0 === strpos($request->headers->get('CONTENT_TYPE'), 'application/x-www-form-urlencoded')
             && in_array(strtoupper($request->server->get('REQUEST_METHOD', 'GET')), array('PUT', 'DELETE', 'PATCH'))
