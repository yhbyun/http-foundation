--- conflicted
+++ resolved
@@ -735,12 +735,7 @@
         }
 
         if (null === $session) {
-<<<<<<< HEAD
             throw new \BadMethodCallException('Session has not been set.');
-=======
-            @trigger_error(sprintf('Calling "%s()" when no session has been set is deprecated since Symfony 4.1 and will throw an exception in 5.0. Use "hasSession()" instead.', __METHOD__), \E_USER_DEPRECATED);
-            // throw new \BadMethodCallException('Session has not been set.');
->>>>>>> f9c45b16
         }
 
         return $session;
@@ -1456,13 +1451,6 @@
      */
     public function isMethodSafe()
     {
-<<<<<<< HEAD
-=======
-        if (\func_num_args() > 0) {
-            @trigger_error(sprintf('Passing arguments to "%s()" has been deprecated since Symfony 4.4; use "%s::isMethodCacheable()" to check if the method is cacheable instead.', __METHOD__, __CLASS__), \E_USER_DEPRECATED);
-        }
-
->>>>>>> f9c45b16
         return \in_array($this->getMethod(), ['GET', 'HEAD', 'OPTIONS', 'TRACE']);
     }
 
@@ -1579,11 +1567,7 @@
 
     /**
      * Gets the preferred format for the response by inspecting, in the following order:
-<<<<<<< HEAD
      *   * the request format set using setRequestFormat;
-=======
-     *   * the request format set using setRequestFormat
->>>>>>> f9c45b16
      *   * the values of the Accept HTTP header.
      *
      * Note that if you use this method, you should send the "Vary: Accept" header
