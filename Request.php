--- conflicted
+++ resolved
@@ -62,11 +62,7 @@
     /**
      * @var string[]
      */
-<<<<<<< HEAD
-    protected static $trustedHosts = array();
-=======
     protected static $trustedHosts = [];
->>>>>>> c0c03a3b
 
     protected static $httpMethodParameterOverride = false;
 
@@ -201,11 +197,7 @@
 
     private static $trustedHeaderSet = -1;
 
-<<<<<<< HEAD
-    private static $forwardedParams = array(
-=======
     private static $forwardedParams = [
->>>>>>> c0c03a3b
         self::HEADER_X_FORWARDED_FOR => 'for',
         self::HEADER_X_FORWARDED_HOST => 'host',
         self::HEADER_X_FORWARDED_PROTO => 'proto',
@@ -228,23 +220,6 @@
         self::HEADER_X_FORWARDED_PROTO => 'X_FORWARDED_PROTO',
         self::HEADER_X_FORWARDED_PORT => 'X_FORWARDED_PORT',
     ];
-
-    /**
-     * Names for headers that can be trusted when
-     * using trusted proxies.
-     *
-     * The FORWARDED header is the standard as of rfc7239.
-     *
-     * The other headers are non-standard, but widely used
-     * by popular reverse proxies (like Apache mod_proxy or Amazon EC2).
-     */
-    private static $trustedHeaders = array(
-        self::HEADER_FORWARDED => 'FORWARDED',
-        self::HEADER_X_FORWARDED_FOR => 'X_FORWARDED_FOR',
-        self::HEADER_X_FORWARDED_HOST => 'X_FORWARDED_HOST',
-        self::HEADER_X_FORWARDED_PROTO => 'X_FORWARDED_PROTO',
-        self::HEADER_X_FORWARDED_PORT => 'X_FORWARDED_PORT',
-    );
 
     /**
      * @param array                $query      The GET parameters
@@ -303,11 +278,7 @@
      */
     public static function createFromGlobals()
     {
-<<<<<<< HEAD
-        $request = self::createRequestFromFactory($_GET, $_POST, array(), $_COOKIE, $_FILES, $_SERVER);
-=======
         $request = self::createRequestFromFactory($_GET, $_POST, [], $_COOKIE, $_FILES, $_SERVER);
->>>>>>> c0c03a3b
 
         if (0 === strpos($request->headers->get('CONTENT_TYPE'), 'application/x-www-form-urlencoded')
             && \in_array(strtoupper($request->server->get('REQUEST_METHOD', 'GET')), ['PUT', 'DELETE', 'PATCH'])
@@ -574,11 +545,7 @@
         $requestOrder = ini_get('request_order') ?: ini_get('variables_order');
         $requestOrder = preg_replace('#[^cgp]#', '', strtolower($requestOrder)) ?: 'gp';
 
-<<<<<<< HEAD
-        $_REQUEST = array(array());
-=======
         $_REQUEST = [[]];
->>>>>>> c0c03a3b
 
         foreach (str_split($requestOrder) as $order) {
             $_REQUEST[] = $request[$order];
@@ -813,11 +780,7 @@
             return [$ip];
         }
 
-<<<<<<< HEAD
-        return $this->getTrustedValues(self::HEADER_X_FORWARDED_FOR, $ip) ?: array($ip);
-=======
         return $this->getTrustedValues(self::HEADER_X_FORWARDED_FOR, $ip) ?: [$ip];
->>>>>>> c0c03a3b
     }
 
     /**
@@ -1151,11 +1114,7 @@
     public function isSecure()
     {
         if ($this->isFromTrustedProxy() && $proto = $this->getTrustedValues(self::HEADER_X_FORWARDED_PROTO)) {
-<<<<<<< HEAD
-            return \in_array(strtolower($proto[0]), array('https', 'on', 'ssl', '1'), true);
-=======
             return \in_array(strtolower($proto[0]), ['https', 'on', 'ssl', '1'], true);
->>>>>>> c0c03a3b
         }
 
         $https = $this->server->get('HTTPS');
@@ -1996,11 +1955,7 @@
         if ((self::$trustedHeaderSet & self::HEADER_FORWARDED) && $this->headers->has(self::$trustedHeaders[self::HEADER_FORWARDED])) {
             $forwarded = $this->headers->get(self::$trustedHeaders[self::HEADER_FORWARDED]);
             $parts = HeaderUtils::split($forwarded, ',;=');
-<<<<<<< HEAD
-            $forwardedValues = array();
-=======
             $forwardedValues = [];
->>>>>>> c0c03a3b
             $param = self::$forwardedParams[$type];
             foreach ($parts as $subParts) {
                 if (null === $v = HeaderUtils::combine($subParts)[$param] ?? null) {
