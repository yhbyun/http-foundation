--- conflicted
+++ resolved
@@ -1999,16 +1999,12 @@
         return self::$trustedProxies && IpUtils::checkIp($this->server->get('REMOTE_ADDR', ''), self::$trustedProxies);
     }
 
-<<<<<<< HEAD
     /**
      * This method is rather heavy because it splits and merges headers, and it's called by many other methods such as
      * getPort(), isSecure(), getHost(), getClientIps(), getBaseUrl() etc. Thus, we try to cache the results for
      * best performance.
      */
-    private function getTrustedValues(int $type, string $ip = null): array
-=======
     private function getTrustedValues(int $type, ?string $ip = null): array
->>>>>>> 3b72add7
     {
         $cacheKey = $type."\0".((self::$trustedHeaderSet & $type) ? $this->headers->get(self::TRUSTED_HEADERS[$type]) : '');
         $cacheKey .= "\0".$ip."\0".$this->headers->get(self::TRUSTED_HEADERS[self::HEADER_FORWARDED]);
