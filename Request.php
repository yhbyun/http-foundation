<?php

/*
 * This file is part of the Symfony package.
 *
 * (c) Fabien Potencier <fabien@symfony.com>
 *
 * For the full copyright and license information, please view the LICENSE
 * file that was distributed with this source code.
 */

namespace Symfony\Component\HttpFoundation;

use Symfony\Component\HttpFoundation\Exception\BadRequestException;
use Symfony\Component\HttpFoundation\Exception\ConflictingHeadersException;
use Symfony\Component\HttpFoundation\Exception\JsonException;
use Symfony\Component\HttpFoundation\Exception\SessionNotFoundException;
use Symfony\Component\HttpFoundation\Exception\SuspiciousOperationException;
use Symfony\Component\HttpFoundation\Session\SessionInterface;

// Help opcache.preload discover always-needed symbols
class_exists(AcceptHeader::class);
class_exists(FileBag::class);
class_exists(HeaderBag::class);
class_exists(HeaderUtils::class);
class_exists(InputBag::class);
class_exists(ParameterBag::class);
class_exists(ServerBag::class);

/**
 * Request represents an HTTP request.
 *
 * The methods dealing with URL accept / return a raw path (% encoded):
 *   * getBasePath
 *   * getBaseUrl
 *   * getPathInfo
 *   * getRequestUri
 *   * getUri
 *   * getUriForPath
 *
 * @author Fabien Potencier <fabien@symfony.com>
 */
class Request
{
    public const HEADER_FORWARDED = 0b000001; // When using RFC 7239
    public const HEADER_X_FORWARDED_FOR = 0b000010;
    public const HEADER_X_FORWARDED_HOST = 0b000100;
    public const HEADER_X_FORWARDED_PROTO = 0b001000;
    public const HEADER_X_FORWARDED_PORT = 0b010000;
    public const HEADER_X_FORWARDED_PREFIX = 0b100000;

    public const HEADER_X_FORWARDED_AWS_ELB = 0b0011010; // AWS ELB doesn't send X-Forwarded-Host
    public const HEADER_X_FORWARDED_TRAEFIK = 0b0111110; // All "X-Forwarded-*" headers sent by Traefik reverse proxy

    public const METHOD_HEAD = 'HEAD';
    public const METHOD_GET = 'GET';
    public const METHOD_POST = 'POST';
    public const METHOD_PUT = 'PUT';
    public const METHOD_PATCH = 'PATCH';
    public const METHOD_DELETE = 'DELETE';
    public const METHOD_PURGE = 'PURGE';
    public const METHOD_OPTIONS = 'OPTIONS';
    public const METHOD_TRACE = 'TRACE';
    public const METHOD_CONNECT = 'CONNECT';

    /**
     * @var string[]
     */
    protected static array $trustedProxies = [];

    /**
     * @var string[]
     */
    protected static array $trustedHostPatterns = [];

    /**
     * @var string[]
     */
    protected static array $trustedHosts = [];

    protected static bool $httpMethodParameterOverride = false;

    /**
     * Custom parameters.
     */
    public ParameterBag $attributes;

    /**
     * Request body parameters ($_POST).
     *
     * @see getPayload() for portability between content types
     */
    public InputBag $request;

    /**
     * Query string parameters ($_GET).
     */
    public InputBag $query;

    /**
     * Server and execution environment parameters ($_SERVER).
     */
    public ServerBag $server;

    /**
     * Uploaded files ($_FILES).
     */
    public FileBag $files;

    /**
     * Cookies ($_COOKIE).
     */
    public InputBag $cookies;

    /**
     * Headers (taken from the $_SERVER).
     */
    public HeaderBag $headers;

    /**
     * @var string|resource|false|null
     */
    protected $content;

    /**
     * @var string[]|null
     */
    protected ?array $languages = null;

    /**
     * @var string[]|null
     */
    protected ?array $charsets = null;

    /**
     * @var string[]|null
     */
    protected ?array $encodings = null;

    /**
     * @var string[]|null
     */
    protected ?array $acceptableContentTypes = null;

    protected ?string $pathInfo = null;
    protected ?string $requestUri = null;
    protected ?string $baseUrl = null;
    protected ?string $basePath = null;
    protected ?string $method = null;
    protected ?string $format = null;
    protected SessionInterface|\Closure|null $session = null;
    protected ?string $locale = null;
    protected string $defaultLocale = 'en';

    /**
     * @var array<string, string[]>|null
     */
    protected static ?array $formats = null;

    protected static ?\Closure $requestFactory = null;

    private ?string $preferredFormat = null;

    private bool $isHostValid = true;
    private bool $isForwardedValid = true;
    private bool $isSafeContentPreferred;

    private array $trustedValuesCache = [];

    private static int $trustedHeaderSet = -1;

    private const FORWARDED_PARAMS = [
        self::HEADER_X_FORWARDED_FOR => 'for',
        self::HEADER_X_FORWARDED_HOST => 'host',
        self::HEADER_X_FORWARDED_PROTO => 'proto',
        self::HEADER_X_FORWARDED_PORT => 'host',
    ];

    /**
     * Names for headers that can be trusted when
     * using trusted proxies.
     *
     * The FORWARDED header is the standard as of rfc7239.
     *
     * The other headers are non-standard, but widely used
     * by popular reverse proxies (like Apache mod_proxy or Amazon EC2).
     */
    private const TRUSTED_HEADERS = [
        self::HEADER_FORWARDED => 'FORWARDED',
        self::HEADER_X_FORWARDED_FOR => 'X_FORWARDED_FOR',
        self::HEADER_X_FORWARDED_HOST => 'X_FORWARDED_HOST',
        self::HEADER_X_FORWARDED_PROTO => 'X_FORWARDED_PROTO',
        self::HEADER_X_FORWARDED_PORT => 'X_FORWARDED_PORT',
        self::HEADER_X_FORWARDED_PREFIX => 'X_FORWARDED_PREFIX',
    ];

    private bool $isIisRewrite = false;

    /**
     * @param array                $query      The GET parameters
     * @param array                $request    The POST parameters
     * @param array                $attributes The request attributes (parameters parsed from the PATH_INFO, ...)
     * @param array                $cookies    The COOKIE parameters
     * @param array                $files      The FILES parameters
     * @param array                $server     The SERVER parameters
     * @param string|resource|null $content    The raw body data
     */
    public function __construct(array $query = [], array $request = [], array $attributes = [], array $cookies = [], array $files = [], array $server = [], $content = null)
    {
        $this->initialize($query, $request, $attributes, $cookies, $files, $server, $content);
    }

    /**
     * Sets the parameters for this request.
     *
     * This method also re-initializes all properties.
     *
     * @param array                $query      The GET parameters
     * @param array                $request    The POST parameters
     * @param array                $attributes The request attributes (parameters parsed from the PATH_INFO, ...)
     * @param array                $cookies    The COOKIE parameters
     * @param array                $files      The FILES parameters
     * @param array                $server     The SERVER parameters
     * @param string|resource|null $content    The raw body data
     */
    public function initialize(array $query = [], array $request = [], array $attributes = [], array $cookies = [], array $files = [], array $server = [], $content = null): void
    {
        $this->request = new InputBag($request);
        $this->query = new InputBag($query);
        $this->attributes = new ParameterBag($attributes);
        $this->cookies = new InputBag($cookies);
        $this->files = new FileBag($files);
        $this->server = new ServerBag($server);
        $this->headers = new HeaderBag($this->server->getHeaders());

        $this->content = $content;
        $this->languages = null;
        $this->charsets = null;
        $this->encodings = null;
        $this->acceptableContentTypes = null;
        $this->pathInfo = null;
        $this->requestUri = null;
        $this->baseUrl = null;
        $this->basePath = null;
        $this->method = null;
        $this->format = null;
    }

    /**
     * Creates a new request with values from PHP's super globals.
     */
    public static function createFromGlobals(): static
    {
        $request = self::createRequestFromFactory($_GET, $_POST, [], $_COOKIE, $_FILES, $_SERVER);

        if (str_starts_with($request->headers->get('CONTENT_TYPE', ''), 'application/x-www-form-urlencoded')
            && \in_array(strtoupper($request->server->get('REQUEST_METHOD', 'GET')), ['PUT', 'DELETE', 'PATCH'], true)
        ) {
            parse_str($request->getContent(), $data);
            $request->request = new InputBag($data);
        }

        return $request;
    }

    /**
     * Creates a Request based on a given URI and configuration.
     *
     * The information contained in the URI always take precedence
     * over the other information (server and parameters).
     *
     * @param string               $uri        The URI
     * @param string               $method     The HTTP method
     * @param array                $parameters The query (GET) or request (POST) parameters
     * @param array                $cookies    The request cookies ($_COOKIE)
     * @param array                $files      The request files ($_FILES)
     * @param array                $server     The server parameters ($_SERVER)
     * @param string|resource|null $content    The raw body data
     *
     * @throws BadRequestException When the URI is invalid
     */
    public static function create(string $uri, string $method = 'GET', array $parameters = [], array $cookies = [], array $files = [], array $server = [], $content = null): static
    {
        $server = array_replace([
            'SERVER_NAME' => 'localhost',
            'SERVER_PORT' => 80,
            'HTTP_HOST' => 'localhost',
            'HTTP_USER_AGENT' => 'Symfony',
            'HTTP_ACCEPT' => 'text/html,application/xhtml+xml,application/xml;q=0.9,*/*;q=0.8',
            'HTTP_ACCEPT_LANGUAGE' => 'en-us,en;q=0.5',
            'HTTP_ACCEPT_CHARSET' => 'ISO-8859-1,utf-8;q=0.7,*;q=0.7',
            'REMOTE_ADDR' => '127.0.0.1',
            'SCRIPT_NAME' => '',
            'SCRIPT_FILENAME' => '',
            'SERVER_PROTOCOL' => 'HTTP/1.1',
            'REQUEST_TIME' => time(),
            'REQUEST_TIME_FLOAT' => microtime(true),
        ], $server);

        $server['PATH_INFO'] = '';
        $server['REQUEST_METHOD'] = strtoupper($method);

        $components = parse_url($uri);
        if (false === $components) {
<<<<<<< HEAD
            throw new \InvalidArgumentException(\sprintf('Malformed URI "%s".', $uri));
        }

        if (false === $components) {
=======
>>>>>>> 5183b616
            throw new BadRequestException('Invalid URI.');
        }

        if (false !== ($i = strpos($uri, '\\')) && $i < strcspn($uri, '?#')) {
            throw new BadRequestException('Invalid URI: A URI cannot contain a backslash.');
        }
        if (\strlen($uri) !== strcspn($uri, "\r\n\t")) {
            throw new BadRequestException('Invalid URI: A URI cannot contain CR/LF/TAB characters.');
        }
        if ('' !== $uri && (\ord($uri[0]) <= 32 || \ord($uri[-1]) <= 32)) {
            throw new BadRequestException('Invalid URI: A URI must not start nor end with ASCII control characters or spaces.');
        }

        if (isset($components['host'])) {
            $server['SERVER_NAME'] = $components['host'];
            $server['HTTP_HOST'] = $components['host'];
        }

        if (isset($components['scheme'])) {
            if ('https' === $components['scheme']) {
                $server['HTTPS'] = 'on';
                $server['SERVER_PORT'] = 443;
            } else {
                unset($server['HTTPS']);
                $server['SERVER_PORT'] = 80;
            }
        }

        if (isset($components['port'])) {
            $server['SERVER_PORT'] = $components['port'];
            $server['HTTP_HOST'] .= ':'.$components['port'];
        }

        if (isset($components['user'])) {
            $server['PHP_AUTH_USER'] = $components['user'];
        }

        if (isset($components['pass'])) {
            $server['PHP_AUTH_PW'] = $components['pass'];
        }

        if (!isset($components['path'])) {
            $components['path'] = '/';
        }

        switch (strtoupper($method)) {
            case 'POST':
            case 'PUT':
            case 'DELETE':
                if (!isset($server['CONTENT_TYPE'])) {
                    $server['CONTENT_TYPE'] = 'application/x-www-form-urlencoded';
                }
                // no break
            case 'PATCH':
                $request = $parameters;
                $query = [];
                break;
            default:
                $request = [];
                $query = $parameters;
                break;
        }

        $queryString = '';
        if (isset($components['query'])) {
            parse_str(html_entity_decode($components['query']), $qs);

            if ($query) {
                $query = array_replace($qs, $query);
                $queryString = http_build_query($query, '', '&');
            } else {
                $query = $qs;
                $queryString = $components['query'];
            }
        } elseif ($query) {
            $queryString = http_build_query($query, '', '&');
        }

        $server['REQUEST_URI'] = $components['path'].('' !== $queryString ? '?'.$queryString : '');
        $server['QUERY_STRING'] = $queryString;

        return self::createRequestFromFactory($query, $request, [], $cookies, $files, $server, $content);
    }

    /**
     * Sets a callable able to create a Request instance.
     *
     * This is mainly useful when you need to override the Request class
     * to keep BC with an existing system. It should not be used for any
     * other purpose.
     */
    public static function setFactory(?callable $callable): void
    {
        self::$requestFactory = null === $callable ? null : $callable(...);
    }

    /**
     * Clones a request and overrides some of its parameters.
     *
     * @param array|null $query      The GET parameters
     * @param array|null $request    The POST parameters
     * @param array|null $attributes The request attributes (parameters parsed from the PATH_INFO, ...)
     * @param array|null $cookies    The COOKIE parameters
     * @param array|null $files      The FILES parameters
     * @param array|null $server     The SERVER parameters
     */
    public function duplicate(?array $query = null, ?array $request = null, ?array $attributes = null, ?array $cookies = null, ?array $files = null, ?array $server = null): static
    {
        $dup = clone $this;
        if (null !== $query) {
            $dup->query = new InputBag($query);
        }
        if (null !== $request) {
            $dup->request = new InputBag($request);
        }
        if (null !== $attributes) {
            $dup->attributes = new ParameterBag($attributes);
        }
        if (null !== $cookies) {
            $dup->cookies = new InputBag($cookies);
        }
        if (null !== $files) {
            $dup->files = new FileBag($files);
        }
        if (null !== $server) {
            $dup->server = new ServerBag($server);
            $dup->headers = new HeaderBag($dup->server->getHeaders());
        }
        $dup->languages = null;
        $dup->charsets = null;
        $dup->encodings = null;
        $dup->acceptableContentTypes = null;
        $dup->pathInfo = null;
        $dup->requestUri = null;
        $dup->baseUrl = null;
        $dup->basePath = null;
        $dup->method = null;
        $dup->format = null;

        if (!$dup->get('_format') && $this->get('_format')) {
            $dup->attributes->set('_format', $this->get('_format'));
        }

        if (!$dup->getRequestFormat(null)) {
            $dup->setRequestFormat($this->getRequestFormat(null));
        }

        return $dup;
    }

    /**
     * Clones the current request.
     *
     * Note that the session is not cloned as duplicated requests
     * are most of the time sub-requests of the main one.
     */
    public function __clone()
    {
        $this->query = clone $this->query;
        $this->request = clone $this->request;
        $this->attributes = clone $this->attributes;
        $this->cookies = clone $this->cookies;
        $this->files = clone $this->files;
        $this->server = clone $this->server;
        $this->headers = clone $this->headers;
    }

    public function __toString(): string
    {
        $content = $this->getContent();

        $cookieHeader = '';
        $cookies = [];

        foreach ($this->cookies as $k => $v) {
            $cookies[] = \is_array($v) ? http_build_query([$k => $v], '', '; ', \PHP_QUERY_RFC3986) : "$k=$v";
        }

        if ($cookies) {
            $cookieHeader = 'Cookie: '.implode('; ', $cookies)."\r\n";
        }

        return
            \sprintf('%s %s %s', $this->getMethod(), $this->getRequestUri(), $this->server->get('SERVER_PROTOCOL'))."\r\n".
            $this->headers.
            $cookieHeader."\r\n".
            $content;
    }

    /**
     * Overrides the PHP global variables according to this request instance.
     *
     * It overrides $_GET, $_POST, $_REQUEST, $_SERVER, $_COOKIE.
     * $_FILES is never overridden, see rfc1867
     */
    public function overrideGlobals(): void
    {
        $this->server->set('QUERY_STRING', static::normalizeQueryString(http_build_query($this->query->all(), '', '&')));

        $_GET = $this->query->all();
        $_POST = $this->request->all();
        $_SERVER = $this->server->all();
        $_COOKIE = $this->cookies->all();

        foreach ($this->headers->all() as $key => $value) {
            $key = strtoupper(str_replace('-', '_', $key));
            if (\in_array($key, ['CONTENT_TYPE', 'CONTENT_LENGTH', 'CONTENT_MD5'], true)) {
                $_SERVER[$key] = implode(', ', $value);
            } else {
                $_SERVER['HTTP_'.$key] = implode(', ', $value);
            }
        }

        $request = ['g' => $_GET, 'p' => $_POST, 'c' => $_COOKIE];

        $requestOrder = \ini_get('request_order') ?: \ini_get('variables_order');
        $requestOrder = preg_replace('#[^cgp]#', '', strtolower($requestOrder)) ?: 'gp';

        $_REQUEST = [[]];

        foreach (str_split($requestOrder) as $order) {
            $_REQUEST[] = $request[$order];
        }

        $_REQUEST = array_merge(...$_REQUEST);
    }

    /**
     * Sets a list of trusted proxies.
     *
     * You should only list the reverse proxies that you manage directly.
     *
     * @param array                          $proxies          A list of trusted proxies, the string 'REMOTE_ADDR' will be replaced with $_SERVER['REMOTE_ADDR'] and 'PRIVATE_SUBNETS' by IpUtils::PRIVATE_SUBNETS
     * @param int-mask-of<Request::HEADER_*> $trustedHeaderSet A bit field to set which headers to trust from your proxies
     */
    public static function setTrustedProxies(array $proxies, int $trustedHeaderSet): void
    {
        if (false !== $i = array_search('REMOTE_ADDR', $proxies, true)) {
            if (isset($_SERVER['REMOTE_ADDR'])) {
                $proxies[$i] = $_SERVER['REMOTE_ADDR'];
            } else {
                unset($proxies[$i]);
                $proxies = array_values($proxies);
            }
        }

        if (false !== ($i = array_search('PRIVATE_SUBNETS', $proxies, true)) || false !== ($i = array_search('private_ranges', $proxies, true))) {
            unset($proxies[$i]);
            $proxies = array_merge($proxies, IpUtils::PRIVATE_SUBNETS);
        }

        self::$trustedProxies = $proxies;
        self::$trustedHeaderSet = $trustedHeaderSet;
    }

    /**
     * Gets the list of trusted proxies.
     *
     * @return string[]
     */
    public static function getTrustedProxies(): array
    {
        return self::$trustedProxies;
    }

    /**
     * Gets the set of trusted headers from trusted proxies.
     *
     * @return int A bit field of Request::HEADER_* that defines which headers are trusted from your proxies
     */
    public static function getTrustedHeaderSet(): int
    {
        return self::$trustedHeaderSet;
    }

    /**
     * Sets a list of trusted host patterns.
     *
     * You should only list the hosts you manage using regexs.
     *
     * @param array $hostPatterns A list of trusted host patterns
     */
    public static function setTrustedHosts(array $hostPatterns): void
    {
        self::$trustedHostPatterns = array_map(fn ($hostPattern) => \sprintf('{%s}i', $hostPattern), $hostPatterns);
        // we need to reset trusted hosts on trusted host patterns change
        self::$trustedHosts = [];
    }

    /**
     * Gets the list of trusted host patterns.
     *
     * @return string[]
     */
    public static function getTrustedHosts(): array
    {
        return self::$trustedHostPatterns;
    }

    /**
     * Normalizes a query string.
     *
     * It builds a normalized query string, where keys/value pairs are alphabetized,
     * have consistent escaping and unneeded delimiters are removed.
     */
    public static function normalizeQueryString(?string $qs): string
    {
        if ('' === ($qs ?? '')) {
            return '';
        }

        $qs = HeaderUtils::parseQuery($qs);
        ksort($qs);

        return http_build_query($qs, '', '&', \PHP_QUERY_RFC3986);
    }

    /**
     * Enables support for the _method request parameter to determine the intended HTTP method.
     *
     * Be warned that enabling this feature might lead to CSRF issues in your code.
     * Check that you are using CSRF tokens when required.
     * If the HTTP method parameter override is enabled, an html-form with method "POST" can be altered
     * and used to send a "PUT" or "DELETE" request via the _method request parameter.
     * If these methods are not protected against CSRF, this presents a possible vulnerability.
     *
     * The HTTP method can only be overridden when the real HTTP method is POST.
     */
    public static function enableHttpMethodParameterOverride(): void
    {
        self::$httpMethodParameterOverride = true;
    }

    /**
     * Checks whether support for the _method request parameter is enabled.
     */
    public static function getHttpMethodParameterOverride(): bool
    {
        return self::$httpMethodParameterOverride;
    }

    /**
     * Gets a "parameter" value from any bag.
     *
     * This method is mainly useful for libraries that want to provide some flexibility. If you don't need the
     * flexibility in controllers, it is better to explicitly get request parameters from the appropriate
     * public property instead (attributes, query, request).
     *
     * Order of precedence: PATH (routing placeholders or custom attributes), GET, POST
     *
     * @internal use explicit input sources instead
     */
    public function get(string $key, mixed $default = null): mixed
    {
        if ($this !== $result = $this->attributes->get($key, $this)) {
            return $result;
        }

        if ($this->query->has($key)) {
            return $this->query->all()[$key];
        }

        if ($this->request->has($key)) {
            return $this->request->all()[$key];
        }

        return $default;
    }

    /**
     * Gets the Session.
     *
     * @throws SessionNotFoundException When session is not set properly
     */
    public function getSession(): SessionInterface
    {
        $session = $this->session;
        if (!$session instanceof SessionInterface && null !== $session) {
            $this->setSession($session = $session());
        }

        if (null === $session) {
            throw new SessionNotFoundException('Session has not been set.');
        }

        return $session;
    }

    /**
     * Whether the request contains a Session which was started in one of the
     * previous requests.
     */
    public function hasPreviousSession(): bool
    {
        // the check for $this->session avoids malicious users trying to fake a session cookie with proper name
        return $this->hasSession() && $this->cookies->has($this->getSession()->getName());
    }

    /**
     * Whether the request contains a Session object.
     *
     * This method does not give any information about the state of the session object,
     * like whether the session is started or not. It is just a way to check if this Request
     * is associated with a Session instance.
     *
     * @param bool $skipIfUninitialized When true, ignores factories injected by `setSessionFactory`
     */
    public function hasSession(bool $skipIfUninitialized = false): bool
    {
        return null !== $this->session && (!$skipIfUninitialized || $this->session instanceof SessionInterface);
    }

    public function setSession(SessionInterface $session): void
    {
        $this->session = $session;
    }

    /**
     * @internal
     *
     * @param callable(): SessionInterface $factory
     */
    public function setSessionFactory(callable $factory): void
    {
        $this->session = $factory(...);
    }

    /**
     * Returns the client IP addresses.
     *
     * In the returned array the most trusted IP address is first, and the
     * least trusted one last. The "real" client IP address is the last one,
     * but this is also the least trusted one. Trusted proxies are stripped.
     *
     * Use this method carefully; you should use getClientIp() instead.
     *
     * @see getClientIp()
     */
    public function getClientIps(): array
    {
        $ip = $this->server->get('REMOTE_ADDR');

        if (!$this->isFromTrustedProxy()) {
            return [$ip];
        }

        return $this->getTrustedValues(self::HEADER_X_FORWARDED_FOR, $ip) ?: [$ip];
    }

    /**
     * Returns the client IP address.
     *
     * This method can read the client IP address from the "X-Forwarded-For" header
     * when trusted proxies were set via "setTrustedProxies()". The "X-Forwarded-For"
     * header value is a comma+space separated list of IP addresses, the left-most
     * being the original client, and each successive proxy that passed the request
     * adding the IP address where it received the request from.
     *
     * If your reverse proxy uses a different header name than "X-Forwarded-For",
     * ("Client-Ip" for instance), configure it via the $trustedHeaderSet
     * argument of the Request::setTrustedProxies() method instead.
     *
     * @see getClientIps()
     * @see https://wikipedia.org/wiki/X-Forwarded-For
     */
    public function getClientIp(): ?string
    {
        return $this->getClientIps()[0];
    }

    /**
     * Returns current script name.
     */
    public function getScriptName(): string
    {
        return $this->server->get('SCRIPT_NAME', $this->server->get('ORIG_SCRIPT_NAME', ''));
    }

    /**
     * Returns the path being requested relative to the executed script.
     *
     * The path info always starts with a /.
     *
     * Suppose this request is instantiated from /mysite on localhost:
     *
     *  * http://localhost/mysite              returns an empty string
     *  * http://localhost/mysite/about        returns '/about'
     *  * http://localhost/mysite/enco%20ded   returns '/enco%20ded'
     *  * http://localhost/mysite/about?var=1  returns '/about'
     *
     * @return string The raw path (i.e. not urldecoded)
     */
    public function getPathInfo(): string
    {
        return $this->pathInfo ??= $this->preparePathInfo();
    }

    /**
     * Returns the root path from which this request is executed.
     *
     * Suppose that an index.php file instantiates this request object:
     *
     *  * http://localhost/index.php         returns an empty string
     *  * http://localhost/index.php/page    returns an empty string
     *  * http://localhost/web/index.php     returns '/web'
     *  * http://localhost/we%20b/index.php  returns '/we%20b'
     *
     * @return string The raw path (i.e. not urldecoded)
     */
    public function getBasePath(): string
    {
        return $this->basePath ??= $this->prepareBasePath();
    }

    /**
     * Returns the root URL from which this request is executed.
     *
     * The base URL never ends with a /.
     *
     * This is similar to getBasePath(), except that it also includes the
     * script filename (e.g. index.php) if one exists.
     *
     * @return string The raw URL (i.e. not urldecoded)
     */
    public function getBaseUrl(): string
    {
        $trustedPrefix = '';

        // the proxy prefix must be prepended to any prefix being needed at the webserver level
        if ($this->isFromTrustedProxy() && $trustedPrefixValues = $this->getTrustedValues(self::HEADER_X_FORWARDED_PREFIX)) {
            $trustedPrefix = rtrim($trustedPrefixValues[0], '/');
        }

        return $trustedPrefix.$this->getBaseUrlReal();
    }

    /**
     * Returns the real base URL received by the webserver from which this request is executed.
     * The URL does not include trusted reverse proxy prefix.
     *
     * @return string The raw URL (i.e. not urldecoded)
     */
    private function getBaseUrlReal(): string
    {
        return $this->baseUrl ??= $this->prepareBaseUrl();
    }

    /**
     * Gets the request's scheme.
     */
    public function getScheme(): string
    {
        return $this->isSecure() ? 'https' : 'http';
    }

    /**
     * Returns the port on which the request is made.
     *
     * This method can read the client port from the "X-Forwarded-Port" header
     * when trusted proxies were set via "setTrustedProxies()".
     *
     * The "X-Forwarded-Port" header must contain the client port.
     *
     * @return int|string|null Can be a string if fetched from the server bag
     */
    public function getPort(): int|string|null
    {
        if ($this->isFromTrustedProxy() && $host = $this->getTrustedValues(self::HEADER_X_FORWARDED_PORT)) {
            $host = $host[0];
        } elseif ($this->isFromTrustedProxy() && $host = $this->getTrustedValues(self::HEADER_X_FORWARDED_HOST)) {
            $host = $host[0];
        } elseif (!$host = $this->headers->get('HOST')) {
            return $this->server->get('SERVER_PORT');
        }

        if ('[' === $host[0]) {
            $pos = strpos($host, ':', strrpos($host, ']'));
        } else {
            $pos = strrpos($host, ':');
        }

        if (false !== $pos && $port = substr($host, $pos + 1)) {
            return (int) $port;
        }

        return 'https' === $this->getScheme() ? 443 : 80;
    }

    /**
     * Returns the user.
     */
    public function getUser(): ?string
    {
        return $this->headers->get('PHP_AUTH_USER');
    }

    /**
     * Returns the password.
     */
    public function getPassword(): ?string
    {
        return $this->headers->get('PHP_AUTH_PW');
    }

    /**
     * Gets the user info.
     *
     * @return string|null A user name if any and, optionally, scheme-specific information about how to gain authorization to access the server
     */
    public function getUserInfo(): ?string
    {
        $userinfo = $this->getUser();

        $pass = $this->getPassword();
        if ('' != $pass) {
            $userinfo .= ":$pass";
        }

        return $userinfo;
    }

    /**
     * Returns the HTTP host being requested.
     *
     * The port name will be appended to the host if it's non-standard.
     */
    public function getHttpHost(): string
    {
        $scheme = $this->getScheme();
        $port = $this->getPort();

        if (('http' === $scheme && 80 == $port) || ('https' === $scheme && 443 == $port)) {
            return $this->getHost();
        }

        return $this->getHost().':'.$port;
    }

    /**
     * Returns the requested URI (path and query string).
     *
     * @return string The raw URI (i.e. not URI decoded)
     */
    public function getRequestUri(): string
    {
        return $this->requestUri ??= $this->prepareRequestUri();
    }

    /**
     * Gets the scheme and HTTP host.
     *
     * If the URL was called with basic authentication, the user
     * and the password are not added to the generated string.
     */
    public function getSchemeAndHttpHost(): string
    {
        return $this->getScheme().'://'.$this->getHttpHost();
    }

    /**
     * Generates a normalized URI (URL) for the Request.
     *
     * @see getQueryString()
     */
    public function getUri(): string
    {
        if (null !== $qs = $this->getQueryString()) {
            $qs = '?'.$qs;
        }

        return $this->getSchemeAndHttpHost().$this->getBaseUrl().$this->getPathInfo().$qs;
    }

    /**
     * Generates a normalized URI for the given path.
     *
     * @param string $path A path to use instead of the current one
     */
    public function getUriForPath(string $path): string
    {
        return $this->getSchemeAndHttpHost().$this->getBaseUrl().$path;
    }

    /**
     * Returns the path as relative reference from the current Request path.
     *
     * Only the URIs path component (no schema, host etc.) is relevant and must be given.
     * Both paths must be absolute and not contain relative parts.
     * Relative URLs from one resource to another are useful when generating self-contained downloadable document archives.
     * Furthermore, they can be used to reduce the link size in documents.
     *
     * Example target paths, given a base path of "/a/b/c/d":
     * - "/a/b/c/d"     -> ""
     * - "/a/b/c/"      -> "./"
     * - "/a/b/"        -> "../"
     * - "/a/b/c/other" -> "other"
     * - "/a/x/y"       -> "../../x/y"
     */
    public function getRelativeUriForPath(string $path): string
    {
        // be sure that we are dealing with an absolute path
        if (!isset($path[0]) || '/' !== $path[0]) {
            return $path;
        }

        if ($path === $basePath = $this->getPathInfo()) {
            return '';
        }

        $sourceDirs = explode('/', isset($basePath[0]) && '/' === $basePath[0] ? substr($basePath, 1) : $basePath);
        $targetDirs = explode('/', substr($path, 1));
        array_pop($sourceDirs);
        $targetFile = array_pop($targetDirs);

        foreach ($sourceDirs as $i => $dir) {
            if (isset($targetDirs[$i]) && $dir === $targetDirs[$i]) {
                unset($sourceDirs[$i], $targetDirs[$i]);
            } else {
                break;
            }
        }

        $targetDirs[] = $targetFile;
        $path = str_repeat('../', \count($sourceDirs)).implode('/', $targetDirs);

        // A reference to the same base directory or an empty subdirectory must be prefixed with "./".
        // This also applies to a segment with a colon character (e.g., "file:colon") that cannot be used
        // as the first segment of a relative-path reference, as it would be mistaken for a scheme name
        // (see https://tools.ietf.org/html/rfc3986#section-4.2).
        return !isset($path[0]) || '/' === $path[0]
            || false !== ($colonPos = strpos($path, ':')) && ($colonPos < ($slashPos = strpos($path, '/')) || false === $slashPos)
            ? "./$path" : $path;
    }

    /**
     * Generates the normalized query string for the Request.
     *
     * It builds a normalized query string, where keys/value pairs are alphabetized
     * and have consistent escaping.
     */
    public function getQueryString(): ?string
    {
        $qs = static::normalizeQueryString($this->server->get('QUERY_STRING'));

        return '' === $qs ? null : $qs;
    }

    /**
     * Checks whether the request is secure or not.
     *
     * This method can read the client protocol from the "X-Forwarded-Proto" header
     * when trusted proxies were set via "setTrustedProxies()".
     *
     * The "X-Forwarded-Proto" header must contain the protocol: "https" or "http".
     */
    public function isSecure(): bool
    {
        if ($this->isFromTrustedProxy() && $proto = $this->getTrustedValues(self::HEADER_X_FORWARDED_PROTO)) {
            return \in_array(strtolower($proto[0]), ['https', 'on', 'ssl', '1'], true);
        }

        $https = $this->server->get('HTTPS');

        return $https && 'off' !== strtolower($https);
    }

    /**
     * Returns the host name.
     *
     * This method can read the client host name from the "X-Forwarded-Host" header
     * when trusted proxies were set via "setTrustedProxies()".
     *
     * The "X-Forwarded-Host" header must contain the client host name.
     *
     * @throws SuspiciousOperationException when the host name is invalid or not trusted
     */
    public function getHost(): string
    {
        if ($this->isFromTrustedProxy() && $host = $this->getTrustedValues(self::HEADER_X_FORWARDED_HOST)) {
            $host = $host[0];
        } elseif (!$host = $this->headers->get('HOST')) {
            if (!$host = $this->server->get('SERVER_NAME')) {
                $host = $this->server->get('SERVER_ADDR', '');
            }
        }

        // trim and remove port number from host
        // host is lowercase as per RFC 952/2181
        $host = strtolower(preg_replace('/:\d+$/', '', trim($host)));

        // as the host can come from the user (HTTP_HOST and depending on the configuration, SERVER_NAME too can come from the user)
        // check that it does not contain forbidden characters (see RFC 952 and RFC 2181)
        // use preg_replace() instead of preg_match() to prevent DoS attacks with long host names
        if ($host && '' !== preg_replace('/(?:^\[)?[a-zA-Z0-9-:\]_]+\.?/', '', $host)) {
            if (!$this->isHostValid) {
                return '';
            }
            $this->isHostValid = false;

            throw new SuspiciousOperationException(\sprintf('Invalid Host "%s".', $host));
        }

        if (\count(self::$trustedHostPatterns) > 0) {
            // to avoid host header injection attacks, you should provide a list of trusted host patterns

            if (\in_array($host, self::$trustedHosts, true)) {
                return $host;
            }

            foreach (self::$trustedHostPatterns as $pattern) {
                if (preg_match($pattern, $host)) {
                    self::$trustedHosts[] = $host;

                    return $host;
                }
            }

            if (!$this->isHostValid) {
                return '';
            }
            $this->isHostValid = false;

            throw new SuspiciousOperationException(\sprintf('Untrusted Host "%s".', $host));
        }

        return $host;
    }

    /**
     * Sets the request method.
     */
    public function setMethod(string $method): void
    {
        $this->method = null;
        $this->server->set('REQUEST_METHOD', $method);
    }

    /**
     * Gets the request "intended" method.
     *
     * If the X-HTTP-Method-Override header is set, and if the method is a POST,
     * then it is used to determine the "real" intended HTTP method.
     *
     * The _method request parameter can also be used to determine the HTTP method,
     * but only if enableHttpMethodParameterOverride() has been called.
     *
     * The method is always an uppercased string.
     *
     * @see getRealMethod()
     */
    public function getMethod(): string
    {
        if (null !== $this->method) {
            return $this->method;
        }

        $this->method = strtoupper($this->server->get('REQUEST_METHOD', 'GET'));

        if ('POST' !== $this->method) {
            return $this->method;
        }

        $method = $this->headers->get('X-HTTP-METHOD-OVERRIDE');

        if (!$method && self::$httpMethodParameterOverride) {
            $method = $this->request->get('_method', $this->query->get('_method', 'POST'));
        }

        if (!\is_string($method)) {
            return $this->method;
        }

        $method = strtoupper($method);

        if (\in_array($method, ['GET', 'HEAD', 'POST', 'PUT', 'DELETE', 'CONNECT', 'OPTIONS', 'PATCH', 'PURGE', 'TRACE'], true)) {
            return $this->method = $method;
        }

        if (!preg_match('/^[A-Z]++$/D', $method)) {
            throw new SuspiciousOperationException('Invalid HTTP method override.');
        }

        return $this->method = $method;
    }

    /**
     * Gets the "real" request method.
     *
     * @see getMethod()
     */
    public function getRealMethod(): string
    {
        return strtoupper($this->server->get('REQUEST_METHOD', 'GET'));
    }

    /**
     * Gets the mime type associated with the format.
     */
    public function getMimeType(string $format): ?string
    {
        if (null === static::$formats) {
            static::initializeFormats();
        }

        return isset(static::$formats[$format]) ? static::$formats[$format][0] : null;
    }

    /**
     * Gets the mime types associated with the format.
     *
     * @return string[]
     */
    public static function getMimeTypes(string $format): array
    {
        if (null === static::$formats) {
            static::initializeFormats();
        }

        return static::$formats[$format] ?? [];
    }

    /**
     * Gets the format associated with the mime type.
     */
    public function getFormat(?string $mimeType): ?string
    {
        $canonicalMimeType = null;
        if ($mimeType && false !== $pos = strpos($mimeType, ';')) {
            $canonicalMimeType = trim(substr($mimeType, 0, $pos));
        }

        if (null === static::$formats) {
            static::initializeFormats();
        }

        foreach (static::$formats as $format => $mimeTypes) {
            if (\in_array($mimeType, (array) $mimeTypes, true)) {
                return $format;
            }
            if (null !== $canonicalMimeType && \in_array($canonicalMimeType, (array) $mimeTypes, true)) {
                return $format;
            }
        }

        return null;
    }

    /**
     * Associates a format with mime types.
     *
     * @param string|string[] $mimeTypes The associated mime types (the preferred one must be the first as it will be used as the content type)
     */
    public function setFormat(?string $format, string|array $mimeTypes): void
    {
        if (null === static::$formats) {
            static::initializeFormats();
        }

        static::$formats[$format] = \is_array($mimeTypes) ? $mimeTypes : [$mimeTypes];
    }

    /**
     * Gets the request format.
     *
     * Here is the process to determine the format:
     *
     *  * format defined by the user (with setRequestFormat())
     *  * _format request attribute
     *  * $default
     *
     * @see getPreferredFormat
     */
    public function getRequestFormat(?string $default = 'html'): ?string
    {
        $this->format ??= $this->attributes->get('_format');

        return $this->format ?? $default;
    }

    /**
     * Sets the request format.
     */
    public function setRequestFormat(?string $format): void
    {
        $this->format = $format;
    }

    /**
     * Gets the usual name of the format associated with the request's media type (provided in the Content-Type header).
     *
     * @see Request::$formats
     */
    public function getContentTypeFormat(): ?string
    {
        return $this->getFormat($this->headers->get('CONTENT_TYPE', ''));
    }

    /**
     * Sets the default locale.
     */
    public function setDefaultLocale(string $locale): void
    {
        $this->defaultLocale = $locale;

        if (null === $this->locale) {
            $this->setPhpDefaultLocale($locale);
        }
    }

    /**
     * Get the default locale.
     */
    public function getDefaultLocale(): string
    {
        return $this->defaultLocale;
    }

    /**
     * Sets the locale.
     */
    public function setLocale(string $locale): void
    {
        $this->setPhpDefaultLocale($this->locale = $locale);
    }

    /**
     * Get the locale.
     */
    public function getLocale(): string
    {
        return $this->locale ?? $this->defaultLocale;
    }

    /**
     * Checks if the request method is of specified type.
     *
     * @param string $method Uppercase request method (GET, POST etc)
     */
    public function isMethod(string $method): bool
    {
        return $this->getMethod() === strtoupper($method);
    }

    /**
     * Checks whether or not the method is safe.
     *
     * @see https://tools.ietf.org/html/rfc7231#section-4.2.1
     */
    public function isMethodSafe(): bool
    {
        return \in_array($this->getMethod(), ['GET', 'HEAD', 'OPTIONS', 'TRACE']);
    }

    /**
     * Checks whether or not the method is idempotent.
     */
    public function isMethodIdempotent(): bool
    {
        return \in_array($this->getMethod(), ['HEAD', 'GET', 'PUT', 'DELETE', 'TRACE', 'OPTIONS', 'PURGE']);
    }

    /**
     * Checks whether the method is cacheable or not.
     *
     * @see https://tools.ietf.org/html/rfc7231#section-4.2.3
     */
    public function isMethodCacheable(): bool
    {
        return \in_array($this->getMethod(), ['GET', 'HEAD']);
    }

    /**
     * Returns the protocol version.
     *
     * If the application is behind a proxy, the protocol version used in the
     * requests between the client and the proxy and between the proxy and the
     * server might be different. This returns the former (from the "Via" header)
     * if the proxy is trusted (see "setTrustedProxies()"), otherwise it returns
     * the latter (from the "SERVER_PROTOCOL" server parameter).
     */
    public function getProtocolVersion(): ?string
    {
        if ($this->isFromTrustedProxy()) {
            preg_match('~^(HTTP/)?([1-9]\.[0-9]) ~', $this->headers->get('Via') ?? '', $matches);

            if ($matches) {
                return 'HTTP/'.$matches[2];
            }
        }

        return $this->server->get('SERVER_PROTOCOL');
    }

    /**
     * Returns the request body content.
     *
     * @param bool $asResource If true, a resource will be returned
     *
     * @return string|resource
     *
     * @psalm-return ($asResource is true ? resource : string)
     */
    public function getContent(bool $asResource = false)
    {
        $currentContentIsResource = \is_resource($this->content);

        if (true === $asResource) {
            if ($currentContentIsResource) {
                rewind($this->content);

                return $this->content;
            }

            // Content passed in parameter (test)
            if (\is_string($this->content)) {
                $resource = fopen('php://temp', 'r+');
                fwrite($resource, $this->content);
                rewind($resource);

                return $resource;
            }

            $this->content = false;

            return fopen('php://input', 'r');
        }

        if ($currentContentIsResource) {
            rewind($this->content);

            return stream_get_contents($this->content);
        }

        if (null === $this->content || false === $this->content) {
            $this->content = file_get_contents('php://input');
        }

        return $this->content;
    }

    /**
     * Gets the decoded form or json request body.
     *
     * @throws JsonException When the body cannot be decoded to an array
     */
    public function getPayload(): InputBag
    {
        if ($this->request->count()) {
            return clone $this->request;
        }

        if ('' === $content = $this->getContent()) {
            return new InputBag([]);
        }

        try {
            $content = json_decode($content, true, 512, \JSON_BIGINT_AS_STRING | \JSON_THROW_ON_ERROR);
        } catch (\JsonException $e) {
            throw new JsonException('Could not decode request body.', $e->getCode(), $e);
        }

        if (!\is_array($content)) {
            throw new JsonException(\sprintf('JSON content was expected to decode to an array, "%s" returned.', get_debug_type($content)));
        }

        return new InputBag($content);
    }

    /**
     * Gets the request body decoded as array, typically from a JSON payload.
     *
     * @see getPayload() for portability between content types
     *
     * @throws JsonException When the body cannot be decoded to an array
     */
    public function toArray(): array
    {
        if ('' === $content = $this->getContent()) {
            throw new JsonException('Request body is empty.');
        }

        try {
            $content = json_decode($content, true, 512, \JSON_BIGINT_AS_STRING | \JSON_THROW_ON_ERROR);
        } catch (\JsonException $e) {
            throw new JsonException('Could not decode request body.', $e->getCode(), $e);
        }

        if (!\is_array($content)) {
            throw new JsonException(\sprintf('JSON content was expected to decode to an array, "%s" returned.', get_debug_type($content)));
        }

        return $content;
    }

    /**
     * Gets the Etags.
     */
    public function getETags(): array
    {
        return preg_split('/\s*,\s*/', $this->headers->get('If-None-Match', ''), -1, \PREG_SPLIT_NO_EMPTY);
    }

    public function isNoCache(): bool
    {
        return $this->headers->hasCacheControlDirective('no-cache') || 'no-cache' == $this->headers->get('Pragma');
    }

    /**
     * Gets the preferred format for the response by inspecting, in the following order:
     *   * the request format set using setRequestFormat;
     *   * the values of the Accept HTTP header.
     *
     * Note that if you use this method, you should send the "Vary: Accept" header
     * in the response to prevent any issues with intermediary HTTP caches.
     */
    public function getPreferredFormat(?string $default = 'html'): ?string
    {
        if (!isset($this->preferredFormat) && null !== $preferredFormat = $this->getRequestFormat(null)) {
            $this->preferredFormat = $preferredFormat;
        }

        if ($this->preferredFormat ?? null) {
            return $this->preferredFormat;
        }

        foreach ($this->getAcceptableContentTypes() as $mimeType) {
            if ($this->preferredFormat = $this->getFormat($mimeType)) {
                return $this->preferredFormat;
            }
        }

        return $default;
    }

    /**
     * Returns the preferred language.
     *
     * @param string[] $locales An array of ordered available locales
     */
    public function getPreferredLanguage(?array $locales = null): ?string
    {
        $preferredLanguages = $this->getLanguages();

        if (!$locales) {
            return $preferredLanguages[0] ?? null;
        }

        $locales = array_map($this->formatLocale(...), $locales);
        if (!$preferredLanguages) {
            return $locales[0];
        }

        if ($matches = array_intersect($preferredLanguages, $locales)) {
            return current($matches);
        }

        $combinations = array_merge(...array_map($this->getLanguageCombinations(...), $preferredLanguages));
        foreach ($combinations as $combination) {
            foreach ($locales as $locale) {
                if (str_starts_with($locale, $combination)) {
                    return $locale;
                }
            }
        }

        return $locales[0];
    }

    /**
     * Gets a list of languages acceptable by the client browser ordered in the user browser preferences.
     *
     * @return string[]
     */
    public function getLanguages(): array
    {
        if (null !== $this->languages) {
            return $this->languages;
        }

        $languages = AcceptHeader::fromString($this->headers->get('Accept-Language'))->all();
        $this->languages = [];
        foreach ($languages as $acceptHeaderItem) {
            $lang = $acceptHeaderItem->getValue();
            $this->languages[] = self::formatLocale($lang);
        }
        $this->languages = array_unique($this->languages);

        return $this->languages;
    }

    /**
     * Strips the locale to only keep the canonicalized language value.
     *
     * Depending on the $locale value, this method can return values like :
     * - language_Script_REGION: "fr_Latn_FR", "zh_Hans_TW"
     * - language_Script: "fr_Latn", "zh_Hans"
     * - language_REGION: "fr_FR", "zh_TW"
     * - language: "fr", "zh"
     *
     * Invalid locale values are returned as is.
     *
     * @see https://wikipedia.org/wiki/IETF_language_tag
     * @see https://datatracker.ietf.org/doc/html/rfc5646
     */
    private static function formatLocale(string $locale): string
    {
        [$language, $script, $region] = self::getLanguageComponents($locale);

        return implode('_', array_filter([$language, $script, $region]));
    }

    /**
     * Returns an array of all possible combinations of the language components.
     *
     * For instance, if the locale is "fr_Latn_FR", this method will return:
     * - "fr_Latn_FR"
     * - "fr_Latn"
     * - "fr_FR"
     * - "fr"
     *
     * @return string[]
     */
    private static function getLanguageCombinations(string $locale): array
    {
        [$language, $script, $region] = self::getLanguageComponents($locale);

        return array_unique([
            implode('_', array_filter([$language, $script, $region])),
            implode('_', array_filter([$language, $script])),
            implode('_', array_filter([$language, $region])),
            $language,
        ]);
    }

    /**
     * Returns an array with the language components of the locale.
     *
     * For example:
     * - If the locale is "fr_Latn_FR", this method will return "fr", "Latn", "FR"
     * - If the locale is "fr_FR", this method will return "fr", null, "FR"
     * - If the locale is "zh_Hans", this method will return "zh", "Hans", null
     *
     * @see https://wikipedia.org/wiki/IETF_language_tag
     * @see https://datatracker.ietf.org/doc/html/rfc5646
     *
     * @return array{string, string|null, string|null}
     */
    private static function getLanguageComponents(string $locale): array
    {
        $locale = str_replace('_', '-', strtolower($locale));
        $pattern = '/^([a-zA-Z]{2,3}|i-[a-zA-Z]{5,})(?:-([a-zA-Z]{4}))?(?:-([a-zA-Z]{2}))?(?:-(.+))?$/';
        if (!preg_match($pattern, $locale, $matches)) {
            return [$locale, null, null];
        }
        if (str_starts_with($matches[1], 'i-')) {
            // Language not listed in ISO 639 that are not variants
            // of any listed language, which can be registered with the
            // i-prefix, such as i-cherokee
            $matches[1] = substr($matches[1], 2);
        }

        return [
            $matches[1],
            isset($matches[2]) ? ucfirst(strtolower($matches[2])) : null,
            isset($matches[3]) ? strtoupper($matches[3]) : null,
        ];
    }

    /**
     * Gets a list of charsets acceptable by the client browser in preferable order.
     *
     * @return string[]
     */
    public function getCharsets(): array
    {
        return $this->charsets ??= array_map('strval', array_keys(AcceptHeader::fromString($this->headers->get('Accept-Charset'))->all()));
    }

    /**
     * Gets a list of encodings acceptable by the client browser in preferable order.
     *
     * @return string[]
     */
    public function getEncodings(): array
    {
        return $this->encodings ??= array_map('strval', array_keys(AcceptHeader::fromString($this->headers->get('Accept-Encoding'))->all()));
    }

    /**
     * Gets a list of content types acceptable by the client browser in preferable order.
     *
     * @return string[]
     */
    public function getAcceptableContentTypes(): array
    {
        return $this->acceptableContentTypes ??= array_map('strval', array_keys(AcceptHeader::fromString($this->headers->get('Accept'))->all()));
    }

    /**
     * Returns true if the request is an XMLHttpRequest.
     *
     * It works if your JavaScript library sets an X-Requested-With HTTP header.
     * It is known to work with common JavaScript frameworks:
     *
     * @see https://wikipedia.org/wiki/List_of_Ajax_frameworks#JavaScript
     */
    public function isXmlHttpRequest(): bool
    {
        return 'XMLHttpRequest' == $this->headers->get('X-Requested-With');
    }

    /**
     * Checks whether the client browser prefers safe content or not according to RFC8674.
     *
     * @see https://tools.ietf.org/html/rfc8674
     */
    public function preferSafeContent(): bool
    {
        if (isset($this->isSafeContentPreferred)) {
            return $this->isSafeContentPreferred;
        }

        if (!$this->isSecure()) {
            // see https://tools.ietf.org/html/rfc8674#section-3
            return $this->isSafeContentPreferred = false;
        }

        return $this->isSafeContentPreferred = AcceptHeader::fromString($this->headers->get('Prefer'))->has('safe');
    }

    /*
     * The following methods are derived from code of the Zend Framework (1.10dev - 2010-01-24)
     *
     * Code subject to the new BSD license (https://framework.zend.com/license).
     *
     * Copyright (c) 2005-2010 Zend Technologies USA Inc. (https://www.zend.com/)
     */

    protected function prepareRequestUri(): string
    {
        $requestUri = '';

        if ($this->isIisRewrite() && '' != $this->server->get('UNENCODED_URL')) {
            // IIS7 with URL Rewrite: make sure we get the unencoded URL (double slash problem)
            $requestUri = $this->server->get('UNENCODED_URL');
            $this->server->remove('UNENCODED_URL');
        } elseif ($this->server->has('REQUEST_URI')) {
            $requestUri = $this->server->get('REQUEST_URI');

            if ('' !== $requestUri && '/' === $requestUri[0]) {
                // To only use path and query remove the fragment.
                if (false !== $pos = strpos($requestUri, '#')) {
                    $requestUri = substr($requestUri, 0, $pos);
                }
            } else {
                // HTTP proxy reqs setup request URI with scheme and host [and port] + the URL path,
                // only use URL path.
                $uriComponents = parse_url($requestUri);

                if (isset($uriComponents['path'])) {
                    $requestUri = $uriComponents['path'];
                }

                if (isset($uriComponents['query'])) {
                    $requestUri .= '?'.$uriComponents['query'];
                }
            }
        } elseif ($this->server->has('ORIG_PATH_INFO')) {
            // IIS 5.0, PHP as CGI
            $requestUri = $this->server->get('ORIG_PATH_INFO');
            if ('' != $this->server->get('QUERY_STRING')) {
                $requestUri .= '?'.$this->server->get('QUERY_STRING');
            }
            $this->server->remove('ORIG_PATH_INFO');
        }

        // normalize the request URI to ease creating sub-requests from this request
        $this->server->set('REQUEST_URI', $requestUri);

        return $requestUri;
    }

    /**
     * Prepares the base URL.
     */
    protected function prepareBaseUrl(): string
    {
        $filename = basename($this->server->get('SCRIPT_FILENAME', ''));

        if (basename($this->server->get('SCRIPT_NAME', '')) === $filename) {
            $baseUrl = $this->server->get('SCRIPT_NAME');
        } elseif (basename($this->server->get('PHP_SELF', '')) === $filename) {
            $baseUrl = $this->server->get('PHP_SELF');
        } elseif (basename($this->server->get('ORIG_SCRIPT_NAME', '')) === $filename) {
            $baseUrl = $this->server->get('ORIG_SCRIPT_NAME'); // 1and1 shared hosting compatibility
        } else {
            // Backtrack up the script_filename to find the portion matching
            // php_self
            $path = $this->server->get('PHP_SELF', '');
            $file = $this->server->get('SCRIPT_FILENAME', '');
            $segs = explode('/', trim($file, '/'));
            $segs = array_reverse($segs);
            $index = 0;
            $last = \count($segs);
            $baseUrl = '';
            do {
                $seg = $segs[$index];
                $baseUrl = '/'.$seg.$baseUrl;
                ++$index;
            } while ($last > $index && (false !== $pos = strpos($path, $baseUrl)) && 0 != $pos);
        }

        // Does the baseUrl have anything in common with the request_uri?
        $requestUri = $this->getRequestUri();
        if ('' !== $requestUri && '/' !== $requestUri[0]) {
            $requestUri = '/'.$requestUri;
        }

        if ($baseUrl && null !== $prefix = $this->getUrlencodedPrefix($requestUri, $baseUrl)) {
            // full $baseUrl matches
            return $prefix;
        }

        if ($baseUrl && null !== $prefix = $this->getUrlencodedPrefix($requestUri, rtrim(\dirname($baseUrl), '/'.\DIRECTORY_SEPARATOR).'/')) {
            // directory portion of $baseUrl matches
            return rtrim($prefix, '/'.\DIRECTORY_SEPARATOR);
        }

        $truncatedRequestUri = $requestUri;
        if (false !== $pos = strpos($requestUri, '?')) {
            $truncatedRequestUri = substr($requestUri, 0, $pos);
        }

        $basename = basename($baseUrl ?? '');
        if (!$basename || !strpos(rawurldecode($truncatedRequestUri), $basename)) {
            // no match whatsoever; set it blank
            return '';
        }

        // If using mod_rewrite or ISAPI_Rewrite strip the script filename
        // out of baseUrl. $pos !== 0 makes sure it is not matching a value
        // from PATH_INFO or QUERY_STRING
        if (\strlen($requestUri) >= \strlen($baseUrl) && (false !== $pos = strpos($requestUri, $baseUrl)) && 0 !== $pos) {
            $baseUrl = substr($requestUri, 0, $pos + \strlen($baseUrl));
        }

        return rtrim($baseUrl, '/'.\DIRECTORY_SEPARATOR);
    }

    /**
     * Prepares the base path.
     */
    protected function prepareBasePath(): string
    {
        $baseUrl = $this->getBaseUrl();
        if (!$baseUrl) {
            return '';
        }

        $filename = basename($this->server->get('SCRIPT_FILENAME'));
        if (basename($baseUrl) === $filename) {
            $basePath = \dirname($baseUrl);
        } else {
            $basePath = $baseUrl;
        }

        if ('\\' === \DIRECTORY_SEPARATOR) {
            $basePath = str_replace('\\', '/', $basePath);
        }

        return rtrim($basePath, '/');
    }

    /**
     * Prepares the path info.
     */
    protected function preparePathInfo(): string
    {
        if (null === ($requestUri = $this->getRequestUri())) {
            return '/';
        }

        // Remove the query string from REQUEST_URI
        if (false !== $pos = strpos($requestUri, '?')) {
            $requestUri = substr($requestUri, 0, $pos);
        }
        if ('' !== $requestUri && '/' !== $requestUri[0]) {
            $requestUri = '/'.$requestUri;
        }

        if (null === ($baseUrl = $this->getBaseUrlReal())) {
            return $requestUri;
        }

        $pathInfo = substr($requestUri, \strlen($baseUrl));
        if ('' === $pathInfo) {
            // If substr() returns false then PATH_INFO is set to an empty string
            return '/';
        }

        return $pathInfo;
    }

    /**
     * Initializes HTTP request formats.
     */
    protected static function initializeFormats(): void
    {
        static::$formats = [
            'html' => ['text/html', 'application/xhtml+xml'],
            'txt' => ['text/plain'],
            'js' => ['application/javascript', 'application/x-javascript', 'text/javascript'],
            'css' => ['text/css'],
            'json' => ['application/json', 'application/x-json'],
            'jsonld' => ['application/ld+json'],
            'xml' => ['text/xml', 'application/xml', 'application/x-xml'],
            'rdf' => ['application/rdf+xml'],
            'atom' => ['application/atom+xml'],
            'rss' => ['application/rss+xml'],
            'form' => ['application/x-www-form-urlencoded', 'multipart/form-data'],
        ];
    }

    private function setPhpDefaultLocale(string $locale): void
    {
        // if either the class Locale doesn't exist, or an exception is thrown when
        // setting the default locale, the intl module is not installed, and
        // the call can be ignored:
        try {
            if (class_exists(\Locale::class, false)) {
                \Locale::setDefault($locale);
            }
        } catch (\Exception) {
        }
    }

    /**
     * Returns the prefix as encoded in the string when the string starts with
     * the given prefix, null otherwise.
     */
    private function getUrlencodedPrefix(string $string, string $prefix): ?string
    {
        if ($this->isIisRewrite()) {
            // ISS with UrlRewriteModule might report SCRIPT_NAME/PHP_SELF with wrong case
            // see https://github.com/php/php-src/issues/11981
            if (0 !== stripos(rawurldecode($string), $prefix)) {
                return null;
            }
        } elseif (!str_starts_with(rawurldecode($string), $prefix)) {
            return null;
        }

        $len = \strlen($prefix);

        if (preg_match(\sprintf('#^(%%[[:xdigit:]]{2}|.){%d}#', $len), $string, $match)) {
            return $match[0];
        }

        return null;
    }

    private static function createRequestFromFactory(array $query = [], array $request = [], array $attributes = [], array $cookies = [], array $files = [], array $server = [], $content = null): static
    {
        if (self::$requestFactory) {
            $request = (self::$requestFactory)($query, $request, $attributes, $cookies, $files, $server, $content);

            if (!$request instanceof self) {
                throw new \LogicException('The Request factory must return an instance of Symfony\Component\HttpFoundation\Request.');
            }

            return $request;
        }

        return new static($query, $request, $attributes, $cookies, $files, $server, $content);
    }

    /**
     * Indicates whether this request originated from a trusted proxy.
     *
     * This can be useful to determine whether or not to trust the
     * contents of a proxy-specific header.
     */
    public function isFromTrustedProxy(): bool
    {
        return self::$trustedProxies && IpUtils::checkIp($this->server->get('REMOTE_ADDR', ''), self::$trustedProxies);
    }

    /**
     * This method is rather heavy because it splits and merges headers, and it's called by many other methods such as
     * getPort(), isSecure(), getHost(), getClientIps(), getBaseUrl() etc. Thus, we try to cache the results for
     * best performance.
     */
    private function getTrustedValues(int $type, ?string $ip = null): array
    {
        $cacheKey = $type."\0".((self::$trustedHeaderSet & $type) ? $this->headers->get(self::TRUSTED_HEADERS[$type]) : '');
        $cacheKey .= "\0".$ip."\0".$this->headers->get(self::TRUSTED_HEADERS[self::HEADER_FORWARDED]);

        if (isset($this->trustedValuesCache[$cacheKey])) {
            return $this->trustedValuesCache[$cacheKey];
        }

        $clientValues = [];
        $forwardedValues = [];

        if ((self::$trustedHeaderSet & $type) && $this->headers->has(self::TRUSTED_HEADERS[$type])) {
            foreach (explode(',', $this->headers->get(self::TRUSTED_HEADERS[$type])) as $v) {
                $clientValues[] = (self::HEADER_X_FORWARDED_PORT === $type ? '0.0.0.0:' : '').trim($v);
            }
        }

        if ((self::$trustedHeaderSet & self::HEADER_FORWARDED) && (isset(self::FORWARDED_PARAMS[$type])) && $this->headers->has(self::TRUSTED_HEADERS[self::HEADER_FORWARDED])) {
            $forwarded = $this->headers->get(self::TRUSTED_HEADERS[self::HEADER_FORWARDED]);
            $parts = HeaderUtils::split($forwarded, ',;=');
            $param = self::FORWARDED_PARAMS[$type];
            foreach ($parts as $subParts) {
                if (null === $v = HeaderUtils::combine($subParts)[$param] ?? null) {
                    continue;
                }
                if (self::HEADER_X_FORWARDED_PORT === $type) {
                    if (str_ends_with($v, ']') || false === $v = strrchr($v, ':')) {
                        $v = $this->isSecure() ? ':443' : ':80';
                    }
                    $v = '0.0.0.0'.$v;
                }
                $forwardedValues[] = $v;
            }
        }

        if (null !== $ip) {
            $clientValues = $this->normalizeAndFilterClientIps($clientValues, $ip);
            $forwardedValues = $this->normalizeAndFilterClientIps($forwardedValues, $ip);
        }

        if ($forwardedValues === $clientValues || !$clientValues) {
            return $this->trustedValuesCache[$cacheKey] = $forwardedValues;
        }

        if (!$forwardedValues) {
            return $this->trustedValuesCache[$cacheKey] = $clientValues;
        }

        if (!$this->isForwardedValid) {
            return $this->trustedValuesCache[$cacheKey] = null !== $ip ? ['0.0.0.0', $ip] : [];
        }
        $this->isForwardedValid = false;

        throw new ConflictingHeadersException(\sprintf('The request has both a trusted "%s" header and a trusted "%s" header, conflicting with each other. You should either configure your proxy to remove one of them, or configure your project to distrust the offending one.', self::TRUSTED_HEADERS[self::HEADER_FORWARDED], self::TRUSTED_HEADERS[$type]));
    }

    private function normalizeAndFilterClientIps(array $clientIps, string $ip): array
    {
        if (!$clientIps) {
            return [];
        }
        $clientIps[] = $ip; // Complete the IP chain with the IP the request actually came from
        $firstTrustedIp = null;

        foreach ($clientIps as $key => $clientIp) {
            if (strpos($clientIp, '.')) {
                // Strip :port from IPv4 addresses. This is allowed in Forwarded
                // and may occur in X-Forwarded-For.
                $i = strpos($clientIp, ':');
                if ($i) {
                    $clientIps[$key] = $clientIp = substr($clientIp, 0, $i);
                }
            } elseif (str_starts_with($clientIp, '[')) {
                // Strip brackets and :port from IPv6 addresses.
                $i = strpos($clientIp, ']', 1);
                $clientIps[$key] = $clientIp = substr($clientIp, 1, $i - 1);
            }

            if (!filter_var($clientIp, \FILTER_VALIDATE_IP)) {
                unset($clientIps[$key]);

                continue;
            }

            if (IpUtils::checkIp($clientIp, self::$trustedProxies)) {
                unset($clientIps[$key]);

                // Fallback to this when the client IP falls into the range of trusted proxies
                $firstTrustedIp ??= $clientIp;
            }
        }

        // Now the IP chain contains only untrusted proxies and the client IP
        return $clientIps ? array_reverse($clientIps) : [$firstTrustedIp];
    }

    /**
     * Is this IIS with UrlRewriteModule?
     *
     * This method consumes, caches and removed the IIS_WasUrlRewritten env var,
     * so we don't inherit it to sub-requests.
     */
    private function isIisRewrite(): bool
    {
        if (1 === $this->server->getInt('IIS_WasUrlRewritten')) {
            $this->isIisRewrite = true;
            $this->server->remove('IIS_WasUrlRewritten');
        }

        return $this->isIisRewrite;
    }
}<|MERGE_RESOLUTION|>--- conflicted
+++ resolved
@@ -302,13 +302,6 @@
 
         $components = parse_url($uri);
         if (false === $components) {
-<<<<<<< HEAD
-            throw new \InvalidArgumentException(\sprintf('Malformed URI "%s".', $uri));
-        }
-
-        if (false === $components) {
-=======
->>>>>>> 5183b616
             throw new BadRequestException('Invalid URI.');
         }
 
