<?php

/*
 * This file is part of the Symfony package.
 *
 * (c) Fabien Potencier <fabien@symfony.com>
 *
 * For the full copyright and license information, please view the LICENSE
 * file that was distributed with this source code.
 */

namespace Symfony\Component\HttpFoundation;

use Symfony\Component\HttpFoundation\Exception\BadRequestException;

/**
 * ParameterBag is a container for key/value pairs.
 *
 * @author Fabien Potencier <fabien@symfony.com>
 */
class ParameterBag implements \IteratorAggregate, \Countable
{
    /**
     * Parameter storage.
     */
    protected $parameters;

    public function __construct(array $parameters = [])
    {
        $this->parameters = $parameters;
    }

    /**
     * Returns the parameters.
     *
     * @param string|null $key The name of the parameter to return or null to get them all
     *
     * @return array An array of parameters
     */
    public function all(/*string $key = null*/)
    {
        $key = \func_num_args() > 0 ? func_get_arg(0) : null;

        if (null === $key) {
            return $this->parameters;
        }

        if (!\is_array($value = $this->parameters[$key] ?? [])) {
            throw new BadRequestException(sprintf('Unexpected value for parameter "%s": expecting "array", got "%s".', $key, get_debug_type($value)));
        }

        return $value;
    }

    /**
     * Returns the parameter keys.
     *
     * @return array An array of parameter keys
     */
    public function keys()
    {
        return array_keys($this->parameters);
    }

    /**
     * Replaces the current parameters by a new set.
     */
    public function replace(array $parameters = [])
    {
        $this->parameters = $parameters;
    }

    /**
     * Adds parameters.
     */
    public function add(array $parameters = [])
    {
        $this->parameters = array_replace($this->parameters, $parameters);
    }

    /**
     * Returns a parameter by name.
     *
     * @param mixed $default The default value if the parameter key does not exist
     *
     * @return mixed
     */
    public function get(string $key, $default = null)
    {
        return \array_key_exists($key, $this->parameters) ? $this->parameters[$key] : $default;
    }

    /**
     * Sets a parameter by name.
     *
     * @param mixed $value The value
     */
    public function set(string $key, $value)
    {
        $this->parameters[$key] = $value;
    }

    /**
     * Returns true if the parameter is defined.
     *
     * @return bool true if the parameter exists, false otherwise
     */
    public function has(string $key)
    {
        return \array_key_exists($key, $this->parameters);
    }

    /**
     * Removes a parameter.
     */
    public function remove(string $key)
    {
        unset($this->parameters[$key]);
    }

    /**
     * Returns the alphabetic characters of the parameter value.
     *
     * @return string The filtered value
     */
    public function getAlpha(string $key, string $default = '')
    {
        return preg_replace('/[^[:alpha:]]/', '', $this->get($key, $default));
    }

    /**
     * Returns the alphabetic characters and digits of the parameter value.
     *
     * @return string The filtered value
     */
    public function getAlnum(string $key, string $default = '')
    {
        return preg_replace('/[^[:alnum:]]/', '', $this->get($key, $default));
    }

    /**
     * Returns the digits of the parameter value.
     *
     * @return string The filtered value
     */
    public function getDigits(string $key, string $default = '')
    {
        // we need to remove - and + because they're allowed in the filter
        return str_replace(['-', '+'], '', $this->filter($key, $default, \FILTER_SANITIZE_NUMBER_INT));
    }

    /**
     * Returns the parameter value converted to integer.
     *
     * @return int The filtered value
     */
    public function getInt(string $key, int $default = 0)
    {
        return (int) $this->get($key, $default);
    }

    /**
     * Returns the parameter value converted to boolean.
     *
     * @return bool The filtered value
     */
    public function getBoolean(string $key, bool $default = false)
    {
        return $this->filter($key, $default, \FILTER_VALIDATE_BOOLEAN);
    }

    /**
     * Filter key.
     *
     * @param mixed $default Default = null
     * @param int   $filter  FILTER_* constant
     * @param mixed $options Filter options
     *
     * @see https://php.net/filter-var
     *
     * @return mixed
     */
<<<<<<< HEAD
    public function filter(string $key, $default = null, int $filter = FILTER_DEFAULT, $options = [])
=======
    public function filter($key, $default = null, $filter = \FILTER_DEFAULT, $options = [])
>>>>>>> f9c45b16
    {
        $value = $this->get($key, $default);

        // Always turn $options into an array - this allows filter_var option shortcuts.
        if (!\is_array($options) && $options) {
            $options = ['flags' => $options];
        }

        // Add a convenience check for arrays.
        if (\is_array($value) && !isset($options['flags'])) {
            $options['flags'] = \FILTER_REQUIRE_ARRAY;
        }

        return filter_var($value, $filter, $options);
    }

    /**
     * Returns an iterator for parameters.
     *
     * @return \ArrayIterator An \ArrayIterator instance
     */
    public function getIterator()
    {
        return new \ArrayIterator($this->parameters);
    }

    /**
     * Returns the number of parameters.
     *
     * @return int The number of parameters
     */
    public function count()
    {
        return \count($this->parameters);
    }
}<|MERGE_RESOLUTION|>--- conflicted
+++ resolved
@@ -180,11 +180,7 @@
      *
      * @return mixed
      */
-<<<<<<< HEAD
-    public function filter(string $key, $default = null, int $filter = FILTER_DEFAULT, $options = [])
-=======
-    public function filter($key, $default = null, $filter = \FILTER_DEFAULT, $options = [])
->>>>>>> f9c45b16
+    public function filter(string $key, $default = null, int $filter = \FILTER_DEFAULT, $options = [])
     {
         $value = $this->get($key, $default);
 
