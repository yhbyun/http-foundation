<?php

/*
 * This file is part of the Symfony package.
 *
 * (c) Fabien Potencier <fabien@symfony.com>
 *
 * For the full copyright and license information, please view the LICENSE
 * file that was distributed with this source code.
 */

namespace Symfony\Component\HttpFoundation;

use Symfony\Component\HttpFoundation\Exception\BadRequestException;

/**
 * ParameterBag is a container for key/value pairs.
 *
 * @author Fabien Potencier <fabien@symfony.com>
 *
 * @implements \IteratorAggregate<string, mixed>
 */
class ParameterBag implements \IteratorAggregate, \Countable
{
    /**
     * Parameter storage.
     */
    protected $parameters;

    public function __construct(array $parameters = [])
    {
        $this->parameters = $parameters;
    }

    /**
     * Returns the parameters.
     *
     * @param string|null $key The name of the parameter to return or null to get them all
     */
    public function all(string $key = null): array
    {
        if (null === $key) {
            return $this->parameters;
        }

        if (!\is_array($value = $this->parameters[$key] ?? [])) {
            throw new BadRequestException(sprintf('Unexpected value for parameter "%s": expecting "array", got "%s".', $key, get_debug_type($value)));
        }

        return $value;
    }

    /**
     * Returns the parameter keys.
     */
    public function keys(): array
    {
        return array_keys($this->parameters);
    }

    /**
     * Replaces the current parameters by a new set.
     */
    public function replace(array $parameters = [])
    {
        $this->parameters = $parameters;
    }

    /**
     * Adds parameters.
     */
    public function add(array $parameters = [])
    {
        $this->parameters = array_replace($this->parameters, $parameters);
    }

    public function get(string $key, mixed $default = null): mixed
    {
        return \array_key_exists($key, $this->parameters) ? $this->parameters[$key] : $default;
    }

    public function set(string $key, mixed $value)
    {
        $this->parameters[$key] = $value;
    }

    /**
     * Returns true if the parameter is defined.
     */
    public function has(string $key): bool
    {
        return \array_key_exists($key, $this->parameters);
    }

    /**
     * Removes a parameter.
     */
    public function remove(string $key)
    {
        unset($this->parameters[$key]);
    }

    /**
     * Returns the alphabetic characters of the parameter value.
     */
    public function getAlpha(string $key, string $default = ''): string
    {
        return preg_replace('/[^[:alpha:]]/', '', $this->get($key, $default));
    }

    /**
     * Returns the alphabetic characters and digits of the parameter value.
     */
    public function getAlnum(string $key, string $default = ''): string
    {
        return preg_replace('/[^[:alnum:]]/', '', $this->get($key, $default));
    }

    /**
     * Returns the digits of the parameter value.
     */
    public function getDigits(string $key, string $default = ''): string
    {
        // we need to remove - and + because they're allowed in the filter
        return str_replace(['-', '+'], '', $this->filter($key, $default, \FILTER_SANITIZE_NUMBER_INT));
    }

    /**
     * Returns the parameter value converted to integer.
     */
    public function getInt(string $key, int $default = 0): int
    {
        return (int) $this->get($key, $default);
    }

    /**
     * Returns the parameter value converted to boolean.
     */
    public function getBoolean(string $key, bool $default = false): bool
    {
        return $this->filter($key, $default, \FILTER_VALIDATE_BOOLEAN);
    }

    /**
     * Filter key.
     *
     * @param int $filter FILTER_* constant
     *
     * @see https://php.net/filter-var
     */
    public function filter(string $key, mixed $default = null, int $filter = \FILTER_DEFAULT, mixed $options = []): mixed
    {
        $value = $this->get($key, $default);

        // Always turn $options into an array - this allows filter_var option shortcuts.
        if (!\is_array($options) && $options) {
            $options = ['flags' => $options];
        }

        // Add a convenience check for arrays.
        if (\is_array($value) && !isset($options['flags'])) {
            $options['flags'] = \FILTER_REQUIRE_ARRAY;
        }

        if ((\FILTER_CALLBACK & $filter) && !(($options['options'] ?? null) instanceof \Closure)) {
            throw new \InvalidArgumentException(sprintf('A Closure must be passed to "%s()" when FILTER_CALLBACK is used, "%s" given.', __METHOD__, get_debug_type($options['options'] ?? null)));
        }

        return filter_var($value, $filter, $options);
    }

    /**
     * Returns an iterator for parameters.
<<<<<<< HEAD
=======
     *
     * @return \ArrayIterator<string, mixed>
>>>>>>> 575f8391
     */
    public function getIterator(): \ArrayIterator
    {
        return new \ArrayIterator($this->parameters);
    }

    /**
     * Returns the number of parameters.
     */
    public function count(): int
    {
        return \count($this->parameters);
    }
}<|MERGE_RESOLUTION|>--- conflicted
+++ resolved
@@ -171,11 +171,6 @@
 
     /**
      * Returns an iterator for parameters.
-<<<<<<< HEAD
-=======
-     *
-     * @return \ArrayIterator<string, mixed>
->>>>>>> 575f8391
      */
     public function getIterator(): \ArrayIterator
     {
